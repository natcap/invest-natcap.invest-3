"""distutils setup.py for InVEST 3.0 framework and models"""

from distutils.core import setup
from distutils.extension import Extension
from distutils.core import Command
import distutils.sysconfig
import platform
import os
import sys
import datetime
import time
import glob
import subprocess
import matplotlib
import zipfile
import re
import shutil


import numpy as np
from Cython.Distutils import build_ext
from Cython.Build import cythonize

SITE_PACKAGES = distutils.sysconfig.get_python_lib()

from invest_natcap import build_utils
VERSION = build_utils.invest_version(uri='invest_version.py',
    force_new=True)
# sanitize the version tag for distutils.
VERSION = VERSION.replace(':', '_').replace(' ', '_')
from invest_natcap import invest_version
ARCHITECTURE = invest_version.py_arch
CYTHON_SOURCE_FILES = ['invest_natcap/cython_modules/invest_cython_core.pyx',
                       'invest_natcap/cython_modules/simplequeue.c']

#This makes a destination directory with the name invest_version_datetime.
#Will make it easy to see the difference between different builds of the
#same version.
DIST_DIR = 'invest_%s_%s' % (VERSION.replace('.','_').replace(':', '_'),
    ARCHITECTURE)

class ZipCommand(Command):
    description = 'Custom command to recurseively zip a folder'
    user_options = [
        ('zip-dir=', None, 'Folder to be zipped up'),
        ('zip-file=', None, 'Output zip file path')]

    def initialize_options(self):
        self.zip_dir = DIST_DIR
        self.zip_file = str(self.zip_dir + '.zip')

    def finalize_options(self):
        """This function, though empty, is requred to exist in subclasses of
        Command."""
        pass

    def run(self):
        zip = zipfile.ZipFile(self.zip_file, 'w',
            compression=zipfile.ZIP_DEFLATED)
        dir = self.zip_dir
        root_len = len(os.path.abspath(dir))
        print dir
        for root, dirs, files in os.walk(dir):
            for f in files:
                fullpath = os.path.join(root, f)
                print(fullpath)
                zip.write(fullpath, fullpath, zipfile.ZIP_DEFLATED)
        zip.close()

console = []
py2exe_args = {}
data_files = []
lib_path = ''
CMD_CLASSES = {
    'build_ext': build_ext,
    'zip': ZipCommand,
}

packages = ['invest_natcap',
            'invest_natcap.carbon',
            'invest_natcap.dbfpy',
            'invest_natcap.hydropower',
            'invest_natcap.invest_core',
            'invest_natcap.iui',
            'invest_natcap.iui.dbfpy',
            'invest_natcap.recreation',
            'invest_natcap.sediment',
            'invest_natcap.testing',
            'invest_natcap.reporting',
            'invest_natcap.optimization',
            'invest_natcap.timber',
            'invest_natcap.nutrient',
            'invest_natcap.wave_energy',
            'invest_natcap.pollination',
            'invest_natcap.finfish_aquaculture',
            'invest_natcap.marine_water_quality',
            'invest_natcap.monthly_water_yield',
            'invest_natcap.habitat_quality',
            'invest_natcap.coastal_vulnerability',
            'invest_natcap.overlap_analysis',
            'invest_natcap.wind_energy',
            'invest_natcap.scenic_quality',
            'invest_natcap.habitat_risk_assessment',
            'invest_natcap.report_generation',
            'invest_natcap.routing',
            'invest_natcap.flood_mitigation',
            'invest_natcap.fisheries',
            'invest_natcap.ntfp',
            'invest_natcap.blue_carbon',
            'invest_natcap.scenario_generator',
            ]

def get_iui_resource_data_files(lib_path):
    """Returns a list of tuples for all the files to be added to iui_resources.
     Use the input virtualenv site-packages path to add all files in the
     IUI resources directory to our setup.py data files.
    """
    data_list = []
    directory = 'invest_natcap/iui/iui_resources'
    for root_dir, sub_folders, file_list in os.walk(directory):
        data_list.append((os.path.join(lib_path, root_dir), map(lambda x:
            os.path.join(root_dir, x), file_list)))
    return data_list

#If it's windows assume we're going the py2exe route.
if platform.system() == 'Windows':
    py2exe_args['options'] = \
        {'py2exe':{
            'includes': ['sip',
                         'invest_natcap',
                         'scipy.io.matlab.streams',
                         'scipy.special',
                         'ctypes',
                         'shapely.geos',
                         'matplotlib.backends.backend_qt4agg',
                         'invest_natcap.invest_version'],
            'dist_dir': DIST_DIR,
            'packages': packages,
            'skip_archive': True,
            'dll_excludes': ['POWRPROF.dll', 'Secur32.dll', 'SHFOLDER.dll',
                'msvcp90.dll', 'geos_c.dll']
            }
         }

    #These are the exes that will get built
    py2exe_args['console'] = \
        ['invest_carbon.py',
         'invest_wave_energy.py',
         'invest_hra.py',
         'invest_hra_preprocessor.py',
         'invest_timber.py',
         'invest_hydropower_water_yield.py',
         'invest_marine_water_quality_biophysical.py',
         'invest_recreation_client_init.py',
         'invest_recreation_client_scenario.py',
         'invest_finfish_aquaculture.py',
         'invest_habitat_quality.py',
         'invest_overlap_analysis.py',
         'invest_overlap_analysis_mz.py',
         'invest_coastal_vulnerability.py',
         'invest_sediment.py',
         'invest_nutrient.py',
         'invest_wind_energy.py',
         'invest_fisheries.py',
         'invest_pollination.py',
         'invest_ntfp.py',
         'invest_monthly_water_yield.py',
         'invest_blue_carbon.py',
         'invest_blue_carbon_preprocessor.py',
         'invest_test_all.py',
         'invest_scenario_generator.py',
<<<<<<< HEAD
         'invest_aesthetic_quality.py',
         'routedem.py',
         ]
=======
         'invest_scenic_quality.py']
>>>>>>> 0230260e

    from py2exe.build_exe import py2exe as py2exeCommand

    class CustomPy2exe(py2exeCommand):
        """This is a custom Py2exe command that allows us to define data files
        that are only used for the built executeables.  This is especially
        important now that we include 30MB or so of GDAL DLLs that we don't need
        for any other distribution scheme."""

        def create_binaries(self, py_files, extensions, dlls):
            if self.distribution.data_files == None:
                self.distribution.data_files = []

            # This block defines the data files that only apply to the Py2exe distribution
            # of InVEST.  These are files that are really only needed for the standalone
            # executeables and otherwise muck up our other distributions.
            self.distribution.data_files += [
                ('invest_natcap/iui', glob.glob('invest_natcap/iui/*.json')),
                ('.', ['geos_c.dll', 'libgcc_s_dw2-1.dll', 'libstdc++-6.dll']),
                ('invest_natcap/recreation',
                    ['invest_natcap/recreation/recreation_client_config.json']),
                ('invest_natcap/iui', glob.glob('invest_natcap/iui/*.png')),
                ('installer', glob.glob('installer/*')),
                ('invest_natcap/reporting/reporting_data',
                    glob.glob('invest_natcap/reporting/reporting_data/*')),
            ] + matplotlib.get_py2exe_datafiles()

            # These are the GDAL DLLs.  They are absolutely required for running the
            # Windows executeables on XP.  For whatever reason, they do not appear to be
            # required for running GDAL stuff on Windows 7.  Not sure why that is.
            # I'm only including them here for the 32-bit windows build.
            if platform.architecture()[0] == '32bit':
                self.distribution.data_files.append(('.', glob.glob('gdal_dlls/*.dll')))

            self.distribution.data_files.extend(get_iui_resource_data_files(''))

            # If we're building InVEST on 64-bit Windows, we need to also include the
            # 64-bit GEOS DLL.  See issue 2027.
            if platform.architecture()[0] == '64bit':
                self.distribution.data_files.append(
                    ('shapely', ['x64_build/geos_c.dll']))

            # After we've defined all our custom data files, we can now add on
            # the data files provided by default in setup.py.
            py2exeCommand.create_binaries(self, py_files, extensions, dlls)

    from distutils.command.bdist_wininst import bdist_wininst
    class CustomBdistWininst(bdist_wininst):
        """A custom distutils command class for placing the correct stdlib c and
        c++ dlls in the correct place for the binary distribution for Windows.
        We only need this for bdist_wininst, so that's why we have the custom
        command."""
        def run(self):
            if self.distribution.data_files == None:
                self.distribution.data_files = []

            # Put the c/c++ libraries where we need them, in lib/site-packages and lib.
            # Only necessary for binary package installer.
            self.distribution.data_files.append(('lib/site-packages',
                ['libgcc_s_dw2-1.dll', 'libstdc++-6.dll']))
            self.distribution.data_files.append(('lib',
                ['libgcc_s_dw2-1.dll', 'libstdc++-6.dll']))
            bdist_wininst.run(self)

    # Now the we've declared our custom Py2exe command, we need to let the
    # Setup() function know that we want to use it in place of the normal py2exe
    # command.
    CMD_CLASSES['py2exe'] = CustomPy2exe
    CMD_CLASSES['bdist_wininst'] = CustomBdistWininst
else:
    # this is not running on windows
    # We need to add certain IUI resources to the virtualenv site-packages
    # folder for certain things (including certain tests) to work correctly.
    python_version = 'python%s' % '.'.join([str(r) for r in
        sys.version_info[:2]])
    lib_path = os.path.join('lib', python_version, 'site-packages')
    data_files.extend(get_iui_resource_data_files(lib_path))

# Adding reporting data, since we always want to include that in with the
# package itself.
reporting_data_dir = os.path.join(SITE_PACKAGES, 'invest_natcap', 'reporting',
    'reporting_data')
data_files.append((reporting_data_dir,
    glob.glob('invest_natcap/reporting/reporting_data/*')))

#The standard distutils setup command
setup(name='invest_natcap',
      version=VERSION,
      packages=packages,
      cmdclass=CMD_CLASSES,
      requires=['cython (>=0.19.1)', 'scipy (>=0.12.0)', 'nose (>=1.2.1)', 'osgeo (>=1.9.2)'],
      include_dirs = [np.get_include()],
      data_files=data_files,
      ext_modules=cythonize([Extension(name="invest_cython_core",
                             sources = CYTHON_SOURCE_FILES),
                   Extension(name="scenic_quality_cython_core",
                             sources = ['invest_natcap/scenic_quality/scenic_quality_cython_core.pyx']),
                   Extension(name="raster_cython_utils",
                             sources = ['invest_natcap/raster_cython_utils.pyx'],
                             language="c++"),
                   Extension(name="pytable_tracer_cython",
                             sources = ['invest_natcap/pytable_tracer_cython.pyx'],
                             language="c++"),
                   Extension(name="routing_cython_core",
                             sources = ['invest_natcap/routing/routing_cython_core.pyx'],
                             language="c++"),
                   Extension(name="flood_mitigation_cython_core",
                             sources = ['invest_natcap/flood_mitigation/flood_mitigation_cython_core.pyx'],
                             language="c++"),
                   Extension(name="monthly_water_yield_cython_core",
                             sources = ['invest_natcap/monthly_water_yield/monthly_water_yield_cython_core.pyx'],
                             language="c++")]),
      **py2exe_args)

# Since we wrote the invest version module to a file that needed to be taken
# along with the other invest_version stuff, remove those files so we aren't
# confused later on.
for file_name in glob.glob('invest_natcap/invest_version.py*'):
    print ('Removing %s' % file_name)
    os.remove(file_name)<|MERGE_RESOLUTION|>--- conflicted
+++ resolved
@@ -169,13 +169,9 @@
          'invest_blue_carbon_preprocessor.py',
          'invest_test_all.py',
          'invest_scenario_generator.py',
-<<<<<<< HEAD
-         'invest_aesthetic_quality.py',
+         'invest_scenic_quality.py',
          'routedem.py',
          ]
-=======
-         'invest_scenic_quality.py']
->>>>>>> 0230260e
 
     from py2exe.build_exe import py2exe as py2exeCommand
 
