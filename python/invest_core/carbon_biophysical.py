--- conflicted
+++ resolved
@@ -12,10 +12,6 @@
 %(message)s', level=logging.DEBUG, datefmt='%m/%d/%Y %H:%M:%S ')
 
 logger = logging.getLogger('carbon_biophysical')
-
-def update(text, variable=''):
-    print(text, variable)
-    sys.stdout.flush()
 
 def execute(args):
     """This function invokes the carbon model given URI inputs of files.
@@ -61,12 +57,7 @@
 
     #a future lulc is only required if sequestering or hwp calculating
     if 'lulc_fut_uri' in args:
-<<<<<<< HEAD
-        print('loading %s', args['lulc_fut_uri'])
-        sys.stdout.flush()
-=======
         logger.debug('loading %s', args['lulc_fut_uri'])
->>>>>>> 6686c7d6
         biophysicalArgs['lulc_fut'] = gdal.Open(args['lulc_fut_uri'],
                                             gdal.GA_ReadOnly)
 
@@ -77,22 +68,12 @@
     for x in ['hwp_cur_shape', 'hwp_fut_shape']:
         uriName = x + '_uri'
         if uriName in args:
-<<<<<<< HEAD
-            print('loading %s', args[uriName])
-            sys.stdout.flush()
-=======
             logger.debug('loading %s', args[uriName])
->>>>>>> 6686c7d6
             biophysicalArgs[x] = ogr.Open(args[uriName].encode(fsencoding))
 
     #Always need carbon pools, if uncertainty calculation they also need
     #to have range columns in them, but no need to check at this level.
-<<<<<<< HEAD
-    print('loading %s', args['carbon_pools_uri'])
-    sys.stdout.flush()
-=======
     logger.debug('loading %s', args['carbon_pools_uri'])
->>>>>>> 6686c7d6
     biophysicalArgs['carbon_pools'] = dbf.Dbf(args['carbon_pools_uri'])
 
     #At this point all inputs are loaded into biophysicalArgs.  The 
@@ -136,22 +117,13 @@
     #Create the output and intermediate rasters to be the same size/format as
     #the base LULC
     for rasterName, rasterPath in outputURIs.iteritems():
-<<<<<<< HEAD
-        update('creating output raster %s', rasterPath)
-=======
         logger.debug('creating output raster %s', rasterPath)
->>>>>>> 6686c7d6
         biophysicalArgs[rasterName] = \
             invest_core.newRasterFromBase(biophysicalArgs['lulc_cur'],
                               rasterPath, 'GTiff', -5.0, gdal.GDT_Float32)
 
     #run the biophysical part of the carbon model.
-<<<<<<< HEAD
-    print('starting carbon biophysical model')
-    sys.stdout.flush()
-=======
     logger.info('starting carbon biophysical model')
->>>>>>> 6686c7d6
     carbon_core.biophysical(biophysicalArgs)
     logger.info('finished carbon biophysical model')
 
