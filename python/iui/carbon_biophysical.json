--- conflicted
+++ resolved
@@ -39,26 +39,6 @@
                         {
                            "id" : "cur_lulc_raster",
                             "args_id" : "lulc_cur_uri",
-<<<<<<< HEAD
-	                        "type": "file",
-	                        "label": "Raster location",
-                            "defaultText": "./base_data/terrestrial/lulc_samp_cur/hdr.adf",
-	                        "required": true
-	                    },
-	                    {
-	                        "id" : "cur_lulc_year",
-	                        "type": "text",
-	                        "validText": "-?[0-9]+",
-	                        "dataType": "int",
-	                        "args_id": "lulc_cur_year",
-	                        "label": "Year of land cover",
-	                        "required": false,
-	                        "enabledBy": "calc_sequestration",
-	                        "defaultText": "2000",
-	                        "requiredIf": ["cur_harvest_map", "fut_harvest_map"]
-	                    }
-	                ]
-=======
                             "type": "file",
                             "label": "Raster location",
                             "defaultText": "./base_data/terrestrial/lulc_samp_cur/hdr.adf",
@@ -77,7 +57,6 @@
                             "requiredIf": ["cur_harvest_map", "fut_harvest_map"]
                         }
                     ]
->>>>>>> 78fc8f98
                 }
             ]
         },
@@ -87,35 +66,6 @@
             "collapsible": false,
             "label": "Future land use/land cover",
             "elements": [
-<<<<<<< HEAD
-            	{ 
-            	    "id" : "fut_lulc_list",
-                	"type" : "list",
-                	"elements" : [
-	                    {
-	                        "id" : "fut_lulc_raster",
-	                        "type": "file",
-	                        "label": "Raster location",
-	                        "args_id": "lulc_fut_uri",
-	                        "required": false,
-	                        "enabledBy": "calc_sequestration",
-                            "defaultText": "./base_data/terrestrial/lulc_samp_fut/hdr.adf",
-	                        "requiredIf": ["calc_sequestration"]
-	                    },
-	                    {
-	                        "id" : "fut_lulc_year",
-	                        "type": "text",
-	                        "validText": "-?[0-9]+",
-	                        "dataType": "int",
-	                        "label": "Year of land cover",
-	                        "args_id": "lulc_fut_year",
-	                        "required": false,
-	                        "defaultText": "2030",
-	                        "enabledBy": "calc_sequestration",
-	                        "requiredIf": ["fut_harvest_map"]
-	                    }
-	                ]
-=======
                 { 
                     "id" : "fut_lulc_list",
                     "type" : "list",
@@ -143,7 +93,6 @@
                             "requiredIf": ["fut_harvest_map"]
                         }
                     ]
->>>>>>> 78fc8f98
                 }
             ]
         },
@@ -155,11 +104,7 @@
                     "id" : "carbon_pools",
                     "type": "file",
                     "label": "Carbon pools",
-<<<<<<< HEAD
                     "defaultText": "./carbon/input/carbon_pools.dbf",
-=======
-                    "defaultText": "./carbon/input/carbon_pools_samp.dbf",
->>>>>>> 78fc8f98
                     "args_id": "carbon_pools_uri",
                     "required": true
                 },
