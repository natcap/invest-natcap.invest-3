#carbon_arc.py
#
#Extract the arguments of the Geoprocessing Object to a Python Dictionary
import sys, arcgisscripting
sys.path.append('Z:\projects\invest3x\python\invest_core\\')
#sys.path.append('C:\Python26\ArcGIS10.0\lib\site-packages\osgeo\\')

gp = arcgisscripting.create()
<<<<<<< HEAD
gp.addmessage(sys.path)
import carbon_uri
=======
>>>>>>> 30570e46

def carbon_arc(gp):
    lulc_uri = gp.GetParameterAsText(0)
    pool_uri = gp.GetParameterAsText(1)
    output_uri = gp.GetParameterAsText(2)

    lulc_dictionary = {'uri'  : lulc_uri,
                       'type' :'gdal',
                       'input': True}

    pool_dictionary = {'uri'  : pool_uri,
                       'type': 'dbf',
                       'input': True}

    output_dictionary = {'uri'  : output_uri,
                         'type' : 'gdal',
                         'input': False}

    arguments = {'lulc': lulc_dictionary,
                 'carbon_pools' : pool_dictionary,
                 'output' : output_dictionary}
    gp.addmessage('Processing')

    carbon_uri.carbon_uri(arguments)

<<<<<<< HEAD
carbon_arc(gp)
=======
    carbon_uri(arguments)
>>>>>>> 30570e46
<|MERGE_RESOLUTION|>--- conflicted
+++ resolved
@@ -6,12 +6,8 @@
 #sys.path.append('C:\Python26\ArcGIS10.0\lib\site-packages\osgeo\\')
 
 gp = arcgisscripting.create()
-<<<<<<< HEAD
 gp.addmessage(sys.path)
 import carbon_uri
-=======
->>>>>>> 30570e46
-
 def carbon_arc(gp):
     lulc_uri = gp.GetParameterAsText(0)
     pool_uri = gp.GetParameterAsText(1)
@@ -36,8 +32,4 @@
 
     carbon_uri.carbon_uri(arguments)
 
-<<<<<<< HEAD
-carbon_arc(gp)
-=======
-    carbon_uri(arguments)
->>>>>>> 30570e46
+carbon_arc(gp)