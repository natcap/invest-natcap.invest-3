"""Helper functions for doing unit tests like functions to test the equality
    of entire rasters, etc."""

import unittest
import logging
import random

import numpy as np
from osgeo import gdal
from osgeo import ogr
from osgeo import osr
import csv

logger = logging.getLogger('invest_core')

def assertTwoDatasetEqualURI(unitTest, aUri, bUri):
    """Tests if datasets a and b are 'almost equal' to each other on a per
        pixel basis
        
        unitTest - an instance of a unittest object
        aUri - a URI to a gdal dataset
        bUri - a URI to a  gdal dataset
        
        returns True if a and b are equal to each other"""

    assertTwoDatasetsEqual(unitTest, gdal.Open(aUri), gdal.Open(bUri))

def assertTwoDatasetsEqual(unitTest, a, b):
    """Tests if datasets a and b are 'almost equal' to each other on a per
        pixel basis
        
        unitTest - an instance of a unittest object
        a - a gdal dataset
        b - a gdal dataset
        
        returns True if a and b are equal to each other"""
    unitTest.assertEqual(a.RasterXSize, b.RasterXSize,
                         "x dimensions are different a="
                         + str(a.RasterXSize) + 
                         ", second = " + str(b.RasterXSize))
    unitTest.assertEqual(a.RasterYSize, b.RasterYSize,
                         "y dimensions are different a="
                         + str(a.RasterYSize) + 
                         ", second = " + str(b.RasterYSize))
    unitTest.assertEqual(a.RasterCount, b.RasterCount,
                         "different number of rasters a="
                         + str(a.RasterCount) + 
                         ", b = " + str(b.RasterCount))

    for bandNumber in range(1, a.RasterCount + 1):
        bandA = a.GetRasterBand(bandNumber)
        bandB = b.GetRasterBand(bandNumber)

        aArray = bandA.ReadAsArray(0, 0, bandA.XSize, bandA.YSize)
        bArray = bandB.ReadAsArray(0, 0, bandB.XSize, bandB.YSize)
        try:
            np.testing.assert_array_almost_equal(aArray, bArray)
        except AssertionError:
            for a, b in zip(aArray[0], bArray[0]):
                unitTest.assertAlmostEqual(a, b, msg=str('%s != %s ... Failed at' +
                    ' row %s')%(a, b, bandNumber))

def assertTwoShapesEqualURI(unitTest, aUri, bUri):
    """Tests if shapes a and b are equal to each other on a
       layer, feature, and field basis
    
       unitTest - an instance of a unittest object
       aUri - a URI to a ogr shapefile
       bUri - a URI to a ogr shapefile
    
       returns True if a and b are equal to each other"""
    
    assertTwoShapesEqual(unitTest, ogr.Open(aUri), ogr.Open(bUri))

def assertTwoShapesEqual(unitTest, shape, shape_regression):
    """Tests if shapes a and b are equal to each other on a
       layer, feature, and field basis
    
       unitTest - an instance of a unittest object
       shape - an ogr shapefile
       shape_regression - an ogr shapefile
    
       returns True if a and b are equal to each other"""
    
    layer_count = shape.GetLayerCount()
    layer_count_regression = shape_regression.GetLayerCount()
    unitTest.assertEqual(layer_count, layer_count_regression,
                     'The shapes DO NOT have the same number of layers')
    for layer_num in range(layer_count):
        layer = shape.GetLayer(layer_num)
        layer.ResetReading()
        layer_regression = shape_regression.GetLayer(layer_num)
        feat_count = layer.GetFeatureCount()
        feat_count_regression = layer_regression.GetFeatureCount()
        unitTest.assertEqual(feat_count, feat_count_regression,
                         'The layers DO NOT have the same number of features')
        feat = layer.GetNextFeature()
        feat_regression = layer_regression.GetNextFeature()
        while feat is not None:
            layer_def = layer.GetLayerDefn()
            layer_def_regression = layer_regression.GetLayerDefn()
            field_count = layer_def.GetFieldCount()
            field_count_regression = layer_def_regression.GetFieldCount()
            unitTest.assertEqual(field_count, field_count_regression,
                             'The shapes DO NOT have the same number of fields')
            for fld_index in range(field_count):
                field = feat.GetField(fld_index)
                field_regression = feat_regression.GetField(fld_index)
                unitTest.assertEqual(field, field_regression,
                                     'The field values DO NOT match')
                field_ref = feat.GetFieldDefnRef(fld_index)
                field_ref_regression = \
                    feat_regression.GetFieldDefnRef(fld_index)
                field_name = field_ref.GetNameRef()
                field_name_regression = field_ref_regression.GetNameRef()
                unitTest.assertEqual(field_name, field_name_regression, 
                                     'The fields DO NOT have the same name')
            feat.Destroy()
            feat_regression.Destroy()
            feat = layer.GetNextFeature()
            feat_regression = layer_regression.GetNextFeature()
    shape.Destroy()
    shape_regression.Destroy()

<<<<<<< HEAD
def assertTwoCSVEqualURI(unitTest, aUri, bUri):
    """Tests if csv files a and b are 'almost equal' to each other on a per
        cell basis
        
        unitTest - an instance of a unittest object
        aUri - a URI to a csv file
        bUri - a URI to a csv file
        
        returns True if a and b are equal to each other"""

    assertTwoCSVEqual(unitTest, open(aUri), open(bUri))

def assertTwoCSVEqual(unitTest, a, b):
    """Tests if csv files a and b are 'almost equal' to each other on a per
        cell basis
        
        unitTest - an instance of a unittest object
        a - a csv file
        b - a csv file
        
        returns True if a and b are equal to each other"""
        
    reader_a = csv.reader(a)
    reader_b = csv.reader(b)
    a_list = np.array([])
    b_list = np.array([])
    
    for row in reader_a:
        np.append(a_list, row)

    for row in reader_b:
        np.append(b_list, row)

    unitTest.assertEqual(a_list.shape, b_list.shape)
    unitTest.assertTrue((a_list==b_list).all())
    
=======
def make_random_raster_from_base(base, low, high, out_uri):
    """Create a new, GDAL raster dataset with the spatial references,
        dimensions and geotranforms of the base GDAL raster dataset that 
        contains random integer values ranging from low to high.
        
        base - a the GDAL raster dataset to base output size, and transforms on
        low - low integer range of random numbers
        high - high (inclusive) integer range of random numbers
        out_uri - a string URI to the new output raster dataset.
                
        returns a new GDAL raster dataset of the same size and projection as
        base with random numbers ranging from low to high."""

    projection = base.GetProjection()
    geotransform = base.GetGeoTransform()
    driver = gdal.GetDriverByName('GTiff')
    dataset_type = gdal.GDT_Int32
    rows = base.RasterYSize
    cols = base.RasterXSize
    dataset = driver.Create(out_uri, cols, rows, 1, dataset_type)
    dataset.SetProjection(projection)
    dataset.SetGeoTransform(geotransform)

    raster_data = np.random.random_integers(low,high,(rows,cols))
    dataset.GetRasterBand(1).WriteArray(raster_data)
    dataset.GetRasterBand(1).SetNoDataValue(-1)

    return dataset


>>>>>>> a3255fd3
def makeRandomRaster(cols, rows, uri='test.tif', format='GTiff', min=0.0, max=1.0,
                     type='int', projection=None, geotransform=None):
    """Create a new raster with random int values.
        
        cols - an int, the number of columns in the output raster
        rows - an int, the number of rows in the output raster
        uri - a string for the path to the file
        format - a string representing the GDAL format code such as 
            'GTiff' or 'MEM'.  See http://gdal.org/formats_list.html for a
            complete list of formats.
        min - the minimum value allowed for a given pixel.
        max - the maximum value allowed for a given pixel.
        type - a string. the type of number to be randomized.  Either 'int' or
               'float'.
            
        returns a new dataset with random values."""

    driver = gdal.GetDriverByName(format)
    dataset_type = gdal.GDT_Int32
    if type == 'float':
        dataset_type = gdal.GDT_Float32
        
    dataset = driver.Create(uri, cols, rows, 1, dataset_type)
    if projection != None:
        dataset.SetProjection(projection)
    else:
        #Random spatial reference from http://www.gdal.org/gdal_tutorial.html
        srs = osr.SpatialReference()
        srs.SetUTM( 11, 1 )
        srs.SetWellKnownGeogCS( 'NAD27' )
        dataset.SetProjection( srs.ExportToWkt() )

    if geotransform != None:
        dataset.SetGeoTransform(geotransform)
    else:
        #Random geotransform from http://www.gdal.org/gdal_tutorial.html
        dataset.SetGeoTransform( [ 444720, 30, 0, 3751320, 0, -30 ] )

    raster = None
    if type == 'int':
        raster = np.random.random_integers(min,max, (rows,cols))
    else:
        raster = min+np.random.random_sample((rows,cols))*(max-min)

    dataset.GetRasterBand(1).WriteArray(raster)
    dataset.GetRasterBand(1).SetNoDataValue(-1)

    return dataset


def assertTwoDatasets(unit, firstDS, secondDS, checkEqual, dict=None):
    firstDSBand = firstDS.GetRasterBand(1)
    secondDSBand = secondDS.GetRasterBand(1)
    unit.assertEqual(firstDSBand.XSize, secondDSBand.XSize,
                      "Dimensions differ: first=" + str(firstDSBand.XSize) + 
                       ", second = " + str(secondDSBand.XSize))
    unit.assertEqual(firstDSBand.YSize, secondDSBand.YSize,
                      "Dimensions differ: first=" + str(firstDSBand.YSize) + 
                      ", second = " + str(secondDSBand.YSize))

    for i in range(0, firstDSBand.YSize):
        firstArray = firstDSBand.ReadAsArray(0, i, firstDSBand.XSize, 1)
        secondArray = secondDSBand.ReadAsArray(0, i, firstDSBand.XSize, 1)

        fastCheck = np.vectorize(checkEqual)
        fastCheck(firstArray, secondArray)


def assertThreeDatasets(unit, firstDS, secondDS, thirdDS, checkMask, nodata):
    firstDSBand = firstDS.GetRasterBand(1)
    secondDSBand = secondDS.GetRasterBand(1)
    maskBand = thirdDS.GetRasterBand(1)
    unit.assertEqual(firstDSBand.XSize, maskBand.XSize,
                      "Dimensions differ: first=" + str(firstDSBand.XSize) + 
                       ", second = " + str(maskBand.XSize))
    unit.assertEqual(firstDSBand.YSize, maskBand.YSize,
                      "Dimensions differ: first=" + str(firstDSBand.YSize) + 
                      ", second = " + str(maskBand.YSize))

    for i in range(0, firstDSBand.YSize):
        inputArray = firstDSBand.ReadAsArray(0, i, firstDSBand.XSize, 1)
        outputArray = secondDSBand.ReadAsArray(0, i, firstDSBand.XSize, 1)
        maskArray = maskBand.ReadAsArray(0, i, firstDSBand.XSize, 1)

        fastCheck = np.vectorize(checkMask)
        fastCheck(inputArray, outputArray, maskArray)


def vectorize_dataset_equality_pools(unit, firstDS, secondDS, dict):
    """Assert that the pixel values of secondDS match those of firstDS when
        the input dict is mapped.
        
        unit - the 'self' object from the unittesting framework
        firstDS - an open GDAL raster dataset
        secondDS - an open GDAL raster dataset
        dict - a dictionary mapping values of firstDS to what they should have
            been recorded as in secondDS.
            
        no return value"""

    def checkEqual(a, b):
        """Assert that dict[a] == b"""
        unit.assertAlmostEqual(dict[a], b, 6)

    assertTwoDatasets(unit, firstDS, secondDS, checkEqual, dict)

def vectorize_dataset_equality_mask(unit, firstDS, secondDS, mask):
    """Assert that the pixel values of firstDS have been masked correctly.
        
        unit - the 'self' object from the unittesting framework
        firstDS - an open GDAL raster dataset
        secondDS - an open GDAL raster dataset
        mask - an open GDAL raster dataset

        no return value"""

    nodata = carbon.build_nodata_dict(firstDS, secondDS)

    def checkMask(a, b, c):
        if b == nodata['output']:
            unit.assertEqual(c, 0)
        else:
            unit.assertAlmostEqual(a, b, 6)

    assertThreeDatasets(unit, firstDS, secondDS, mask, checkMask, nodata)



def vectorize_dataset_equality(unit, firstDS, secondDS):
    """Assert that the pixel values of secondDS match those of firstDS.
        
        unit - the 'self' object from the unittesting framework
        firstDS - an open GDAL raster dataset
        secondDS - an open GDAL raster dataset

        no return value"""

    def checkEqual(a, b):
        """Assert that a == b to 6 decimal places"""
        unit.assertAlmostEqual(a, b, 6)

    assertTwoDatasets(unit, firstDS, secondDS, checkEqual)<|MERGE_RESOLUTION|>--- conflicted
+++ resolved
@@ -122,7 +122,6 @@
     shape.Destroy()
     shape_regression.Destroy()
 
-<<<<<<< HEAD
 def assertTwoCSVEqualURI(unitTest, aUri, bUri):
     """Tests if csv files a and b are 'almost equal' to each other on a per
         cell basis
@@ -158,8 +157,7 @@
 
     unitTest.assertEqual(a_list.shape, b_list.shape)
     unitTest.assertTrue((a_list==b_list).all())
-    
-=======
+  
 def make_random_raster_from_base(base, low, high, out_uri):
     """Create a new, GDAL raster dataset with the spatial references,
         dimensions and geotranforms of the base GDAL raster dataset that 
@@ -188,9 +186,7 @@
     dataset.GetRasterBand(1).SetNoDataValue(-1)
 
     return dataset
-
-
->>>>>>> a3255fd3
+  
 def makeRandomRaster(cols, rows, uri='test.tif', format='GTiff', min=0.0, max=1.0,
                      type='int', projection=None, geotransform=None):
     """Create a new raster with random int values.
