--- conflicted
+++ resolved
@@ -1,23 +1,14 @@
 import sys, os
-
-#Add current directory and parent path for import tests
-cmd_folder = os.path.dirname(os.path.abspath(__file__))
-sys.path.insert(0, cmd_folder + '/../')
-os.chdir(cmd_folder)
-
 import unittest
-import waveEnergy_core
 import math
+
 from dbfpy import dbf
 from osgeo import ogr
 from osgeo import gdal
 from osgeo.gdalconst import *
 import numpy as np
 
-<<<<<<< HEAD
 import invest.wave_energy.waveEnergy_core
-=======
->>>>>>> cc479017
 
 class TestWaveEnergy(unittest.TestCase):
 
