--- conflicted
+++ resolved
@@ -181,15 +181,9 @@
             u'guilds_uri':
             u'invest_data/test/data/pollination/samp_input/Guild.csv',
             u'half_saturation': 0.125,
-<<<<<<< HEAD
-            u'landuse_attributes_uri': u'data/pollination/samp_input/LU.csv',
-            u'landuse_cur_uri': u'data/pollination/samp_input/lulc_samp_cur/hdr.adf',
-            u'landuse_fut_uri': u'data/pollination/samp_input/lulc_samp_fut/hdr.adf',
-=======
             u'landuse_attributes_uri': u'invest-data/test/data/pollination/samp_input/LU.csv',
             u'landuse_cur_uri': u'invest-data/test/data/base_data/terrestrial/lulc_samp_cur/hdr.adf',
             u'landuse_fut_uri': u'invest-data/test/data/base_data/terrestrial/lulc_samp_fut/hdr.adf',
->>>>>>> 7a9fd917
             u'results_suffix': 'suff',
             u'wild_pollination_proportion': 1.0,
             u'workspace_dir': u'/home/jadoug06/workspace/Pollination_Mary',
