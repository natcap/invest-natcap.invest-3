--- conflicted
+++ resolved
@@ -2210,22 +2210,14 @@
         first_dataset = gdal.Open(dataset_out_uri_list[0])
         n_rows = first_dataset.RasterYSize
         n_cols = first_dataset.RasterXSize
+        gdal.Dataset.__swig_destroy__(first_dataset)
         first_dataset = None
 
         mask_uri = temporary_filename(suffix='.tif')
-<<<<<<< HEAD
-        mask_dataset = new_raster_from_base(
-            first_dataset, mask_uri, 'GTiff', 255, gdal.GDT_Byte)
-        
-        gdal.__swig_destroy__(first_dataset)
-        first_dataset = None
-=======
-        LOGGER.debug("base raster: %s" % (dataset_out_uri_list[0]))
-        LOGGER.debug("blocksize: %s" % (str(first_band.GetBlockSize())))
         new_raster_from_base_uri(dataset_out_uri_list[0], mask_uri, 'GTiff', 255,
             gdal.GDT_Byte)
+
         mask_dataset = gdal.Open(mask_uri)
->>>>>>> 8d10a30f
         mask_band = mask_dataset.GetRasterBand(1)
         mask_band.Fill(0)
         aoi_datasource = ogr.Open(aoi_uri)
