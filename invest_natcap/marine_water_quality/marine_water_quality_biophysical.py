--- conflicted
+++ resolved
@@ -60,14 +60,11 @@
     point_index = calc_index(int(point_source['yps'] / h),
                              int(point_source['xps'] / h))
 
-<<<<<<< HEAD
     #Absorption parameter
     k = point_source['kps']
 
     #Convert h to km for calculation since other parameters are in KM
     h /= 1000.0
-=======
->>>>>>> aa6ced2b
 
     #set up variables to hold the sparse system of equations
     #upper bound  n*m*5 elements
@@ -96,7 +93,6 @@
                 a_matrix[2, a_diagonal_index] = 1
                 continue
 
-<<<<<<< HEAD
             if point_index == a_diagonal_index:
                 a_matrix[4, point_index] = 1
                 b_vector[point_index] = point_source['wps']
@@ -162,38 +158,6 @@
 
     #The whole thing needs a divide by 2
 
-=======
-            #formulate elements as a single array
-            term_a = 2 * E
-            ux_tmp = ux * h
-            uy_tmp = uy * h
-
-            elements = [
-                        #convert kps to 1/sec
-             (4, 0, a_matrix_index, -4.0 * (term_a + h * h * \
-                                            point_source['kps'] / 86400.0)),
-             (7, m, calc_index(i + 1, j), term_a - uy_tmp),
-             (1, -m, calc_index(i - 1, j), term_a + uy_tmp),
-             (5, 1, calc_index(i, j + 1), term_a - ux_tmp),
-             (3, -1, calc_index(i, j - 1), term_a + ux_tmp)]
-
-            for k, offset, colIndex, term in elements:
-                if colIndex >= 0: #make sure we're in the grid
-                    if in_water[colIndex]: #if water
-                        a_matrix[k, a_matrix_index + offset] += term
-                    else:
-                        #handle the land boundary case s_ij' = s_ij
-                        a_matrix[2, a_matrix_index] += term
-
-    #define sources by erasing the rows in the matrix that have already been set
-    #the magic numbers are the diagonals and their offsets due to gridsize
-    for i, offset in [(7, m), (1, -m), (5, 1), (3, -1)]:
-        #zero out that row
-        a_matrix[i, point_index + offset] = 0
-    #set diagonal to 1
-    a_matrix[4, point_index] = 1
-    b_vector[point_index] = point_source['wps']
->>>>>>> aa6ced2b
     LOGGER.info('Building sparse matrix from diagonals.')
 
     matrix = scipy.sparse.spdiags(a_matrix,
