--- conflicted
+++ resolved
@@ -249,7 +249,6 @@
         def map_eff(lucode_array, stream_array):
             """maps efficiencies from lulcs, handles nodata, and is aware that
                 streams have no retention"""
-<<<<<<< HEAD
             result = numpy.empty(lucode_array.shape, dtype=numpy.float32)
             result[:] = nodata_load
             for lucode in numpy.unique(lucode_array):
@@ -257,19 +256,6 @@
                     continue
                 mask = (lucode_array == lucode) & (stream_array != nodata_stream)
                 result[mask] = lucode_to_parameters[lucode][load_type] * (1 - stream_array[mask])
-=======
-            result = numpy.empty(lucode_array.shape)
-            result[:] = nodata_load
-
-            no_stream_mask = (stream_array == 0)
-
-            for lucode in numpy.unique(lucode_array):
-                if lucode == nodata_landuse:
-                    continue
-                mask = (lucode == lucode_array) & no_stream_mask
-                result[mask] = lucode_to_parameters[lucode][load_type]
-            
->>>>>>> ed394b4b
             return result
         return map_eff
 
