--- conflicted
+++ resolved
@@ -48,17 +48,11 @@
             'subsurface_eff_p' - the maximum retention efficiency that soil can
                 reach for phosphorous
             'results_suffix' - (optional) a text field to append to all output files.
-<<<<<<< HEAD
-            'nutrient_type' - a string, either 'nitrogen' or 'phosphorus'
             'threshold_flow_accumulation' - a number representing the flow accumulation.
-
-=======
-            'accum_threshold' - a number representing the flow accumulation.
             '_prepare' - (optional) The preprocessed set of data created by the
                 ndr._prepare call.  This argument could be used in cases where the
                 call to this function is scripted and can save a significant amount
                 of runtime.
->>>>>>> 1173dcb9
 
         returns nothing.
     """
@@ -156,13 +150,8 @@
     #classify streams from the flow accumulation raster
     LOGGER.info("Classifying streams from flow accumulation raster")
     stream_uri = os.path.join(intermediate_dir, 'stream%s.tif' % file_suffix)
-<<<<<<< HEAD
-    routing_utils.stream_threshold(flow_accumulation_uri,
+    routing_utils.stream_threshold(
         float(args['threshold_flow_accumulation']), stream_uri)
-=======
-    routing_utils.stream_threshold(
-        flow_accumulation_uri, float(args['accum_threshold']), stream_uri)
->>>>>>> 1173dcb9
     nodata_stream = raster_utils.get_nodata_from_uri(stream_uri)
 
     def map_load_function(load_type):
