--- conflicted
+++ resolved
@@ -97,42 +97,6 @@
           "id": "fertilizer_list",
           "type": "list",
           "elements": [
-<<<<<<< HEAD
-            {
-<<<<<<< local
-              "id": "yield_percentile_label",
-              "type": "label",
-              "label": "Requires the following to be provided in the 'Crop Production Model Spatial Dataset' input folder: A set of GDAL-supported rasters within a folder named 'climate_bin' (raster cell values represent a particular bin...).  A table named 'yield_climate_percentile_table.csv' within a folder named 'yield_climate_percentile'.  [Additional requirements here]"
-            }
-          ]
-        }
-      ]
-    },
-    {
-      "id": "do_yield_modeled",
-      "label": "Calculate Yield based on Yield Regression Model with Climate-specific Parameters",
-      "type": "container",
-      "defaultValue": false,
-      "collapsible": true,
-      "elements": [
-        {
-          "id": "yield_modeled_list",
-          "type": "list",
-          "elements": [
-            {
-              "id": "yield_observed_label",
-              "type": "label",
-              "label": "Requires the following to be provided in the 'Crop Production Model Spatial Dataset' input folder: A set of GDAL-supported rasters within a folder named 'climate_bin' (raster cell values represent a particular bin...). A table named 'yield_climate_regression_table.csv' within a folder named 'yield_climate_regression'.  [Additional requirements here]"
-            },
-            {
-              "id": "modeled_fertilizer_maps_dir",
-              "args_id": "modeled_fertilizer_maps_dir",
-=======
-              "id": "yield_percentile_label",
-              "type": "label",
-              "label": "Requires the following to be provided in the 'Crop Production Model Spatial Dataset' input folder: A set of GDAL-supported rasters within a folder named 'climate_bin' (raster cell values represent a particular bin...).  A table named 'yield_climate_percentile_table.csv' within a folder named 'yield_climate_percentile'.  [Additional requirements here]"
-            }
-=======
           {
             "id": "fertilizer_maps_dir",
             "args_id": "fertilizer_maps_dir",
@@ -142,7 +106,6 @@
             "required": false,
             "helpText": "A set of GDAL-supported rasters representing the amount of Nitrogen (N), Phosphorous (P2O5), and Potash (K2O) applied to each area of land in kilograms per hectare.<br><br>These maps are required when running the regression model yield function and are an optional input for all yield functions when calculating economic returns.<br><br>Each cell value in the raster should be a non-negative float value representing the amount of fertilizer applied in units of kilograms per hectare (kg/hectare).  Each file should be prepended with the name of the fertilizer (nitrogen, phosphorous, potash) in lowercase, followed by an underscore to help the program search for the matching file. The Fertilizer Maps must have the same dimensions and projection as the provided Land Use Map."
           }
->>>>>>> e8ec4f12
           ]
         }
       ]
@@ -154,7 +117,26 @@
       "defaultValue": true,
       "collapsible": false,
       "elements": [
-<<<<<<< HEAD
+        {
+          "id": "yield_percentile_list",
+          "type": "list",
+          "elements": [
+            {
+              "id": "yield_percentile_label",
+              "type": "label",
+              "label": "Requires the following to be provided in the 'Crop Production Model Spatial Dataset' input folder: A set of GDAL-supported rasters within a folder named 'climate_bin' (raster cell values represent a particular bin...).  A table named 'yield_climate_percentile_table.csv' within a folder named 'yield_climate_percentile'.  [Additional requirements here]"
+            }
+          ]
+        }
+      ]
+    },
+    {
+      "id": "do_yield_modeled",
+      "label": "Calculate Yield based on Yield Regression Model with Climate-specific Parameters",
+      "type": "container",
+      "defaultValue": false,
+      "collapsible": true,
+      "elements": [
         {
           "id": "yield_modeled_list",
           "type": "list",
@@ -167,7 +149,6 @@
             {
               "id": "modeled_fertilizer_maps_dir",
               "args_id": "modeled_fertilizer_maps_dir",
->>>>>>> other
               "type": "folder",
               "label": "Fertilizer Application Rate Maps Folder",
               "defaultValue": "../CropProduction/input/modeled_fertilizer_maps/",
@@ -190,71 +171,6 @@
         }
       ]
     },
-=======
-	    {
-		      "id": "do_yield_observed",
-		      "args_id": "do_yield_observed",
-		      "label": "Method 1: Observed Regional Yields",
-		      "type": "container",
-		      "defaultValue": false,
-          "required": true,
-		      "collapsible": true,
-		      "elements": [
-		        {
-		          "id": "yield_observed_list",
-		          "type": "list",
-		          "elements": []
-		        }
-		      ]
-		    },
-		    {
-		      "id": "do_yield_percentile",
-		      "args_id": "do_yield_percentile",
-		      "label": "Method 2: Climate-specific Distribution of Observed Yields",
-		      "type": "container",
-		      "defaultValue": false,
-          "required": true,
-		      "collapsible": true,
-		      "elements": [
-		        {
-		          "id": "yield_percentile_list",
-		          "type": "list",
-		          "elements": []
-		        }
-		      ]
-		    },
-		    {
-		      "id": "do_yield_regression",
-		      "args_id": "do_yield_regression",
-		      "label": "Method 3: Yield Regression Model with Climate-specific Parameters",
-		      "type": "container",
-		      "defaultValue": false,
-          "required": true,
-		      "collapsible": true,
-		      "elements": [
-		        {
-		          "id": "yield_modeled_list",
-		          "type": "list",
-		          "elements": [
-		            {
-		              "id": "modeled_irrigation_map_uri",
-		              "args_id": "modeled_irrigation_map_uri",
-		              "type": "file",
-		              "label": "Irrigation Map (Raster)",
-		              "defaultValue": "../CropProduction/input/irrigation_raster.tif",
-		              "required": true,
-		              "validateAs": {
-		                "type": "GDAL"
-		              },
-		              "helpText": "A GDAL-supported raster representing whether irrigation occurs or not. A zero value indicates an area of land that is not irrigated.  A one value indicates an area of land that is irrigated.<br><br>The Irrigation Map must have the same dimensions and projection as the provided Land Use Map."
-		            }
-		          ]
-		      }
-		   ]
-		}
-	  ]
-	},
->>>>>>> e8ec4f12
     {
       "id": "do_nutrition",
       "args_id": "do_nutrition",
