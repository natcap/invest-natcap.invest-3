--- conflicted
+++ resolved
@@ -19,21 +19,13 @@
 
 import cProfile, pstats
 
-<<<<<<< HEAD
-import pygeoprocessing
-=======
 import pygeoprocessing.geoprocessing
->>>>>>> 8bba835c
 import nearshore_wave_and_erosion_core as core
 
 from NearshoreWaveFunctions_3p0 import*
 import CPf_SignalSmooth as SignalSmooth
 
-<<<<<<< HEAD
-logging.getLogger("pygeoprocessing").setLevel(logging.WARNING)
-=======
 logging.getLogger("pygeoprocessing.geoprocessing").setLevel(logging.WARNING)
->>>>>>> 8bba835c
 logging.getLogger("raster_cython_utils").setLevel(logging.WARNING)
 LOGGER = logging.getLogger('nearshore_wave_and_erosion_core')
 logging.basicConfig(format='%(asctime)s %(name)-15s %(levelname)-8s \
@@ -101,10 +93,8 @@
         args['landmass_raster_uri'], pygeoprocessing.geoprocessing.temporary_filename())
     
     landmass_raster = gdal.Open(args['landmass_raster_uri'])
-
-    if landmass_raster is None:
-        raise IOError, 'Cannot open file ' + args['landmass_raster_uri']
-
+    message = 'Cannot open file ' + args['landmass_raster_uri']
+    assert landmass_raster is not None, message
     fine_geotransform = landmass_raster.GetGeoTransform()
     landmass_band = landmass_raster.GetRasterBand(1)
 
@@ -113,10 +103,8 @@
 
     # AOI
     aoi_raster = gdal.Open(args['aoi_raster_uri'])
-    
-    if aoi_raster is None:
-        raise IOError, 'Cannot open file ' + args['aoi_raster_uri']
-
+    message = 'Cannot open file ' + args['aoi_raster_uri']
+    assert aoi_raster is not None, message
     aoi_band = aoi_raster.GetRasterBand(1)
     
     # Bathymetry
@@ -256,9 +244,7 @@
 #                        transects[(p[0], p[1])] = -2
 
                     # Pick transect position among valid shore points
-                    assert len(shore_pts) == 2, \
-                        "Can't process shore segment " + str((i, j)) + \
-                        ' ' + str(shore_pts)
+                    assert len(shore_pts) == 2, str((i, j)) + ' ' + str(shore_pts)
                     transect_positions = \
                         select_transect(shore_orientations.keys(), \
                             i_base+3, j_base+3, \
@@ -341,43 +327,6 @@
                         if clipped_transect is None:
                             continue
                        
-
-                        # Perform additional QAQC:
-
-                        # Enforce total profile length
-                        profile_length = end - start
-
-                        profile_length_m = profile_length * i_side_fine
-
-                        if profile_length_m < args['min_profile_length']:
-#                            print('Profile too short (' + str(profile_length_m) + \
-#                                ' < ' + str(args['min_profile_length']))
-                            continue
-
-                        
-                        # Enforce minimum offshore profile length
-                        offshore_length = end - shore
-
-                        offshore_length_m = offshore_length * i_side_fine
-
-                        if offshore_length_m < args['min_offshore_profile_length']:
-#                            print('Offshore portion too short (' + \
-#                                str(offshore_length_m) + \
-#                                ' < ' + str(args['min_offshore_profile_length']))
-                            continue
-
-                        
-                        # Enforce minimum profile depth
-                        averge_depth = \
-                            np.sum(clipped_transect[shore:end]) / offshore_length
-
-                        if averge_depth > args['min_profile_depth']:
-#                            print('Average transect depth too shallow (' + \
-#                                str(averge_depth) + \
-#                                ' < ' + str(args['min_profile_depth']))
-                            continue
-
-
                         # At this point, the transect is valid: 
                         else:
                             # Store important information about it
@@ -575,7 +524,7 @@
             # Store bathymetry in the transect
 
 #            single_value[0, 0] = bathymetry_dataset[transect, pos]
-            single_value[0, 0] = habitat_type_dataset[transect, pos]
+            single_value[0, 0] = 0 #habitat_type_dataset[transect, pos]
             
             transect_band.WriteArray( \
                 single_value, \
@@ -697,9 +646,8 @@
     args['excluded_transects'] = set()
 
     if 'excluded_transects_uri' in args:
-        if not os.path.isfile(args['excluded_transects_uri']): 
-            raise IOError, "Can't open transect exclusion file " + \
-            args['excluded_transects_uri']
+        assert os.path.isfile(args['excluded_transects_uri']), \
+            "Can't open transect exclusion file " + args['excluded_transects_uri']
 
         with open(args['excluded_transects_uri']) as csvfile:
             excluded_transects_reader = csv.reader(csvfile)
@@ -710,32 +658,25 @@
                     # First, try to cast as int:
                     try:
                         transect = int(item)
-                        if transect < 0:
-                            raise IndexError, \
-                                "A transect ID can't be negative (" + \
-                                    str(item) + ")" 
+                        assert transect >= 0, \
+                            "A transect ID can't be negative (" + str(item) + ")"
                         args['excluded_transects'].add(transect)
 
                     # If it doesn't work, it might be a range:
                     except ValueError:
                         transect_range = item.split('-')
-                        if len(transect_range) != 2:
-                            raise IndexError, \
-                                "Can't interpret CSV token " + item
+                        assert len(transect_range) == 2, "Can't interpret CSV token " + item
 
                         try:
                             start = int(transect_range[0])
                             end = int(transect_range[1])
 
                             # Enforce start >= end
-                            if start < 0:
-                                raise IndexError, \
-                                    "A transect ID can't be negative (" + \
-                                    str(item) + ")"
-                            if end < start:
-                                raise ValueError,  \
-                                    "Invalid range: expected (start >= end), " + \
-                                    " got (" + str(start) + "," + str(end) + ")"    
+                            assert start >= 0, \
+                                "A transect ID can't be negative (" + str(item) + ")"
+                            assert end >= start, \
+                                "Invalid range: expected (start >= end), " + \
+                                " got (" + str(start) + "," + str(end) + ")"    
                             
                             # It is a range, now add the transects to the set:
                             for transect in range(start, end+1):
@@ -760,9 +701,7 @@
 
     LOGGER.debug('Loading HDF5 files...')
 
-    if not os.path.isfile(args['transect_data_uri']):
-        raise IOError, \
-            "Can't open the HDF5 file " + args['transect_data_uri']
+    assert os.path.isfile(args['transect_data_uri'])
 
     f = h5py.File(args['transect_data_uri']) # Open the HDF5 file
 
@@ -772,9 +711,9 @@
     bathymetry_resolution = f['habitat_type'].attrs['bathymetry_resolution']
     model_resolution = f['habitat_type'].attrs['model_resolution']
 
-#    print('average space between transects:', transect_spacing, 'm')
-#    print('bathymetry resolution:', bathymetry_resolution, 'm')
-#    print('model resolution:', model_resolution, 'm')
+    print('average space between transects:', transect_spacing, 'm')
+    print('bathymetry resolution:', bathymetry_resolution, 'm')
+    print('model resolution:', model_resolution, 'm')
 
     # ------------------------------------------------
     # Define file contents
@@ -896,13 +835,10 @@
 
 
     #Read data for each transect, one at a time
-#    for transect in range(2000, 2500): # Debug
-    progress_step = max(transect_count / 50, 1)
-    for transect in range(transect_count): # Release
-        if transect % progress_step == 0:
-            print '.',
+    for transect in range(2000, 2500): # Debug
+#    for transect in range(transect_count): # Release
 #        print('')
-#        LOGGER.debug('Computing nearshore waves and erosion on transect %i', transect) #transect_count - transect)
+        LOGGER.debug('Computing nearshore waves and erosion on transect %i', transect) #transect_count - transect)
 
         # Extract first and last index of the valid portion of the current transect
         start = indices_limit_dataset[transect,0]   # First index is the most landward point
@@ -967,29 +903,25 @@
                 
                     #Seagrass physical parameters - 'field_indices' dictionary
                     if seagrass_location[0].size:
-                        Sg_diameter_id = \
-                            field_indices["natural habitats"][str(int(seagrass))]['fields']['stemdiam']
+                        Sg_diameter_id = field_indices[str(seagrass)]['fields']['stemdiam']
                         Sg_diameters = hab_properties[Sg_diameter_id][seagrass_location]
                         mean_stem_diameter = numpy.average(Sg_diameters)
 #                        print('   Seagrass detected. Mean stem diameter: ' + \
 #                            str(mean_stem_diameter) + ' m')
                 
-                        Sg_height_id = \
-                            field_indices["natural habitats"][str(int(seagrass))]['fields']['stemheight']
+                        Sg_height_id = field_indices[str(seagrass)]['fields']['stemheight']
                         Sg_height = hab_properties[Sg_height_id][seagrass_location]
                         mean_stem_height = numpy.average(Sg_height)
 #                        print('                                    Mean stem height: ' + \
 #                            str(mean_stem_height) + ' m')
                         
-                        Sg_density_id = \
-                            field_indices["natural habitats"][str(int(seagrass))]['fields']['stemdensty']
+                        Sg_density_id = field_indices[str(seagrass)]['fields']['stemdensty']
                         Sg_density = hab_properties[Sg_density_id][seagrass_location]
                         mean_stem_density = numpy.average(Sg_density)
 #                        print('                                    Mean stem density: ' + \
 #                              str(mean_stem_density) + ' #/m^2')
                         
-                        Sg_drag_id = \
-                            field_indices["natural habitats"][str(int(seagrass))]['fields']['stemdrag']
+                        Sg_drag_id = field_indices[str(seagrass)]['fields']['stemdrag']
                         Sg_drag = hab_properties[Sg_drag_id][seagrass_location]
                         mean_stem_drag = numpy.average(Sg_drag)
 #                        print('                                    Mean stem drag: ' + \
@@ -1267,10 +1199,8 @@
     wave_dataset = biophysical_data['Wave']
 
     # Shapes should agree
-    assert coordinates_dataset.shape[0] == wave_dataset.shape[0], \
-        "Wave vector and coordinates vector size mismatch (rows)"
-    assert coordinates_dataset.shape[2] == wave_dataset.shape[1], \
-        "Wave vector and coordinates vector size mismatch (columns)"
+    assert coordinates_dataset.shape[0] == wave_dataset.shape[0]
+    assert coordinates_dataset.shape[2] == wave_dataset.shape[1]
 
     (transect_count, max_transect_length) = wave_dataset.shape
 
@@ -1340,8 +1270,8 @@
             else:
                 transect_footprint.add(coord)
 
-#    print('Detected ' + str(intersection_count) + ' intersections in ' + \
-#        str(intersecting_transect_count) + ' transects.')
+    print('Detected ' + str(intersection_count) + ' intersections in ' + \
+        str(intersecting_transect_count) + ' transects.')
 
 
     # Adjust the intersecting transects so they all agree with each other
@@ -1372,23 +1302,16 @@
 
     transect_footprint.clear() # used to remove coordinate duplicates
 
-    LOGGER.info("Processing %i transect intersections:", \
-        len(intersected_transects))
-
-    progress_step = max(len(intersected_transects) / 50, 1)
-    counter = 0
     for transect in intersected_transects:
-        if counter % progress_step == 0:
-            print '.',
-        counter += 1
-#        print('intersected transect', transect)
+
+        print('intersected transect', transect)
 
         current_transect = intersected_transects[transect]
 
         start = indices_limit_dataset[transect,0]
         end = indices_limit_dataset[transect,1]
 
-        # Clip the transect at the first occurence of NaN
+        # Clip the reansect at the first occurence of NaN
         wave_array = wave_dataset[transect,start:end]
         first_nan = np.where(np.isnan(wave_array))[0]
         if first_nan.size:
@@ -1422,8 +1345,7 @@
             delta_y.append(0.)
             x.append(end-1)
 
-        assert len(delta_y) == len(x), \
-            'Arrays x and delta_y disagree in size (' + \
+        assert len(delta_y) == len(x), 'Arrays x and delta_y disagree in size (' + \
             str(len(x)) + ' vs ' + str(len(delta_y)) + ')'
 
         if len(delta_y) == 1:
@@ -1494,9 +1416,7 @@
                 if coord not in transect_footprint:
                     X.append(coordinates[0][index])
                     Y.append(coordinates[1][index])
-                    assert not math.isnan(corrected_transect_values[index]), \
-                        'Found NaN at point ' + str(coord) + \
-                        ' while trying removing coordinate duplicates.'
+                    assert not math.isnan(corrected_transect_values[index])
                     Z.append(corrected_transect_values[index])
 
                     transect_footprint.add(coord)
@@ -1507,11 +1427,8 @@
 
     # Now, we're ready to invoke the interpolation function
     # TODO: Fix that...
-    print('')
     print('Building the interpolation function for', X.size, 'points...')
-    assert not np.isnan(Z).any(), \
-        'Found NaN in the values from which to interpolate.'
-
+    assert not np.isnan(Z).any()
     F = interpolate.interp2d(X, Y, Z, kind='linear')
 
     # Build the array of points onto which the function will interpolate:
@@ -1585,7 +1502,7 @@
 
     filenames = args['shapefiles'][category].keys()
 
-    assert len(filenames) == 1, 'Detected more than one tidal data file'
+    assert len(filenames) == 1, 'Detected more than one climatic forcing file'
 
     shp_name = filenames[0]
 
@@ -1765,8 +1682,7 @@
         [field_name.lower() for field_name in \
             args['shapefiles'][category][shp_name].keys()]
 
-    assert 'type' in field_names_lowercase, \
-        "No 'type' field found for soil types."
+    assert 'type' in field_names_lowercase
 
     type_key = None
     for key in args['shapefiles'][category][shp_name].keys():
@@ -1949,8 +1865,7 @@
                 habitat_id = int(habitat)
                 break
 
-        assert habitat_id is not None, \
-            "No habitat '" + habitat_type_name + "' found for " + shp_name
+        assert habitat is not None
 
         # Build the list of field names in lower case 
         field_names_lowercase = \
@@ -1981,17 +1896,16 @@
 
         # Save all the habitat values in this layer to the field index dictionary
         for code in unique_values:
-#            # Check the code is not already used 
-#            # (2 habitats can't have the same code)
-#            assert code not in habitat_name_map, \
-#                'code ' + str(unique_values) + ' for ' + habitat_type_name + ' ' + \
-#                str(os.path.split(type_shapefile_uri)[1]) + ' ' + \
-#                ' is already used by ' + habitat_name_map[code] + \
-#                ', habitat map: ' + str(habitat_name_map)
+            # Check the code is not already used 
+            # (2 habitats can't have the same code)
+            assert code not in habitat_name_map, \
+                'code ' + str(unique_values) + ' for ' + habitat_type_name + ' ' + \
+                str(os.path.split(type_shapefile_uri)[1]) + ' ' + \
+                ' is already used by ' + habitat_name_map[code] + \
+                ', habitat map: ' + str(habitat_name_map)
 
             # Assign this code to the habitat name
-            if code not in habitat_name_map:
-                habitat_name_map[code] = habitat_type_name
+            habitat_name_map[code] = habitat_type_name
 
         args['field_index']['natural habitats'][habitat]['habitat_values'] = \
             unique_values
@@ -2026,17 +1940,9 @@
 
                 dataset_type = habitat_type_dataset[transect,position]
 
-                # Can't decide which habitat to choose
-                if dataset_type == habitat_type:
-                    raise Exception, \
-                        "Can't decide which habitat code to choose (" + \
-                        str(dataset_type) + ")"
-
-                # Override with nodata
                 if dataset_type == shapefile_nodata:
                     habitat_type_dataset[transect,position] = habitat_nodata
 
-                # Override with higher priority habitat
                 elif dataset_type < habitat_type:
                     habitat_type_dataset[transect,position] = habitat_type
                     habitat_presence += 1
@@ -2682,9 +2588,7 @@
     if depths.size < 3:
         return None
 
-    if new_resolution > old_resolution:
-        raise Exception, 'New resolution should be finer.'
-    
+    assert new_resolution < old_resolution, 'New resolution should be finer.'
     x = np.arange(0, depths.size) * old_resolution
     f = interpolate.interp1d(x, depths, kind)
     x_new = \
@@ -2821,15 +2725,8 @@
 
 #    print('transect', lowest_point, transect)
 
-    # Testing that lowest_point appears before highest_point
-    assert highest_point < lowest_point, \
-        'Highest point ' + str(highest_point) + \
-        ' appears before lowest point ' + str(lowest_point)
-
-    # Testing that highest_point is higher than lowest_point 
     assert transect[highest_point] >= transect[lowest_point], \
-        'Highest point ' + str(transect[highest_point]) + ' not >= ' \
-        ' lowest point ' + str(transect[lowest_point])
+        str(transect[highest_point]) + ' not >= ' + str(transect[lowest_point])
 
     return (transect[highest_point:lowest_point+1], (highest_point, shore, lowest_point+1))
 
