<<<<<<< HEAD
"""InVEST Seasonal Water Yield Model"""

import os
import logging
import re
import fractions

import numpy
import gdal
import pygeoprocessing
import pygeoprocessing.routing

import seasonal_water_yield_core

logging.basicConfig(format='%(asctime)s %(name)-20s %(levelname)-8s \
%(message)s', level=logging.DEBUG, datefmt='%m/%d/%Y %H:%M:%S ')

LOGGER = logging.getLogger(
    'invest_natcap.seasonal_water_yield.seasonal_water_yield')

N_MONTHS = 12

def execute(args):
    """This function invokes the seasonal water yield model given
        URI inputs of files. It may write log, warning, or error messages to
        stdout.
    """

    alpha_m = float(fractions.Fraction(args['alpha_m']))
    beta_i = float(fractions.Fraction(args['beta_i']))
    gamma = float(fractions.Fraction(args['gamma']))

    try:
        file_suffix = args['results_suffix']
        if file_suffix != "" and not file_suffix.startswith('_'):
            file_suffix = '_' + file_suffix
    except KeyError:
        file_suffix = ''

    precip_uri_list = []
    et0_uri_list = []

    et0_dir_list = [
        os.path.join(args['et0_dir'], f) for f in os.listdir(args['et0_dir'])]
    precip_dir_list = [
        os.path.join(args['precip_dir'], f) for f in os.listdir(
            args['precip_dir'])]

    for month_index in range(1, N_MONTHS + 1):
        month_file_match = re.compile(r'.*[^\d]%d\.[^.]+$' % month_index)

        for data_type, dir_list, uri_list in [
                ('et0', et0_dir_list, et0_uri_list),
                ('Precip', precip_dir_list, precip_uri_list)]:

            file_list = [x for x in dir_list if month_file_match.match(x)]
            if len(file_list) == 0:
                raise ValueError(
                    "No %s found for month %d" % (data_type, month_index))
            if len(file_list) > 1:
                raise ValueError(
                    "Ambiguous set of files found for month %d: %s" %
                    (month_index, file_list))
            uri_list.append(file_list[0])

    pygeoprocessing.geoprocessing.create_directories([args['workspace_dir']])

    qfi_uri = os.path.join(args['workspace_dir'], 'qf%s.tif' % file_suffix)
    cn_uri = os.path.join(args['workspace_dir'], 'cn%s.tif' % file_suffix)

    #pre align all the datasets
    precip_uri_aligned_list = [
        pygeoprocessing.geoprocessing.temporary_filename() for _ in
        range(len(precip_uri_list))]
    et0_uri_aligned_list = [
        pygeoprocessing.geoprocessing.temporary_filename() for _ in
        range(len(precip_uri_list))]

    lulc_uri_aligned = pygeoprocessing.geoprocessing.temporary_filename()
    dem_uri_aligned = pygeoprocessing.geoprocessing.temporary_filename()

    pixel_size = pygeoprocessing.geoprocessing.get_cell_size_from_uri(
        args['lulc_uri'])

    LOGGER.info('Aligning and clipping dataset list')
    pygeoprocessing.geoprocessing.align_dataset_list(
        precip_uri_list + et0_uri_list + [args['lulc_uri'], args['dem_uri']],
        precip_uri_aligned_list + et0_uri_aligned_list +
        [lulc_uri_aligned, dem_uri_aligned],
        ['nearest'] * (len(precip_uri_list) + len(et0_uri_aligned_list) + 2),
        pixel_size, 'intersection', 0, aoi_uri=args['aoi_uri'],
        assert_datasets_projected=True)

    qf_monthly_uri_list = []
    for m_index in range(1, N_MONTHS + 1):
        qf_monthly_uri_list.append(
            os.path.join(
                args['workspace_dir'], 'qf_%d%s.tif' % (m_index, file_suffix)))

    flow_dir_uri = os.path.join(
        args['workspace_dir'], 'flow_dir%s.tif' % file_suffix)
    LOGGER.info('calc flow direction')
    pygeoprocessing.routing.flow_direction_d_inf(dem_uri_aligned, flow_dir_uri)

    flow_accum_uri = os.path.join(
        args['workspace_dir'], 'flow_accum%s.tif' % file_suffix)
    LOGGER.info('calc flow accumulation')
    pygeoprocessing.routing.flow_accumulation(
        flow_dir_uri, dem_uri_aligned, flow_accum_uri)
    stream_uri = os.path.join(
        args['workspace_dir'], 'stream%s.tif' % file_suffix)
    threshold_flow_accumulation = 1000
    pygeoprocessing.routing.stream_threshold(
        flow_accum_uri, threshold_flow_accumulation, stream_uri)

    LOGGER.info('calculating flow weights')
    outflow_weights_uri = os.path.join(
        args['workspace_dir'], 'outflow_weights%s.tif' % file_suffix)
    outflow_direction_uri = os.path.join(
        args['workspace_dir'], 'outflow_direction%s.tif' % file_suffix)
    seasonal_water_yield_core.calculate_flow_weights(
        flow_dir_uri, outflow_weights_uri, outflow_direction_uri)


    si_uri = os.path.join(args['workspace_dir'], 'si%s.tif' % file_suffix)

    LOGGER.info('loading number of monthly events')
    rain_events_lookup = pygeoprocessing.geoprocessing.get_lookup_from_table(
        args['rain_events_table_uri'], 'month')
    n_events = dict([
        (month, rain_events_lookup[month]['events'])
        for month in rain_events_lookup])

    LOGGER.info('calculating curve number')
    cn_lookup = pygeoprocessing.geoprocessing.get_lookup_from_table(
        args['cn_table_uri'], 'lucode')
    cn_lookup = dict([
        (lucode, cn_lookup[lucode]['cn']) for lucode in cn_lookup])

    cn_nodata = -1
    pygeoprocessing.geoprocessing.reclassify_dataset_uri(
        lulc_uri_aligned, cn_lookup, cn_uri, gdal.GDT_Float32, cn_nodata,
        exception_flag='values_required')

    LOGGER.info('calculate quick flow')
    calculate_quick_flow(
        precip_uri_aligned_list,
        lulc_uri_aligned, cn_uri, n_events, stream_uri, qfi_uri,
        qf_monthly_uri_list, si_uri)

    biophysical_table = pygeoprocessing.geoprocessing.get_lookup_from_table(
        args['biophysical_table_uri'], 'lucode')

    kc_lookup = dict([
        (lucode, biophysical_table[lucode]['kc']) for lucode in
        biophysical_table])

    recharge_uri = os.path.join(
        args['workspace_dir'], 'recharge%s.tif' % file_suffix)
    recharge_avail_uri = os.path.join(
        args['workspace_dir'], 'recharge_avail%s.tif' % file_suffix)
    r_sum_avail_uri = os.path.join(
        args['workspace_dir'], 'r_sum_avail%s.tif' % file_suffix)
    vri_uri = os.path.join(args['workspace_dir'], 'vri%s.tif' % file_suffix)
    aet_uri = os.path.join(args['workspace_dir'], 'aet%s.tif' % file_suffix)

    r_sum_avail_pour_uri = os.path.join(
        args['workspace_dir'], 'r_sum_avail_pour%s.tif' % file_suffix)
    sf_uri = os.path.join(
        args['workspace_dir'], 'sf%s.tif' % file_suffix)
    sf_down_uri = os.path.join(
        args['workspace_dir'], 'sf_down%s.tif' % file_suffix)
    qb_out_uri = os.path.join(
        args['workspace_dir'], 'qb%s.txt' % file_suffix)

    LOGGER.info('classifying kc')
    kc_uri = os.path.join(args['workspace_dir'], 'kc%s.tif' % file_suffix)
    pygeoprocessing.geoprocessing.reclassify_dataset_uri(
        lulc_uri_aligned, kc_lookup, kc_uri, gdal.GDT_Float32, -1)

    LOGGER.info('calculate quick flow')
    calculate_slow_flow(
        args['aoi_uri'], precip_uri_aligned_list, et0_uri_aligned_list,
        qf_monthly_uri_list, flow_dir_uri, dem_uri_aligned, lulc_uri_aligned,
        kc_lookup, alpha_m, beta_i, gamma, kc_uri, recharge_uri,
        recharge_avail_uri, r_sum_avail_uri, aet_uri, vri_uri, stream_uri,
        outflow_weights_uri, outflow_direction_uri,
        r_sum_avail_pour_uri, sf_uri, sf_down_uri, qb_out_uri)

    LOGGER.info('  (\\w/)  SWY Complete!')
    LOGGER.info('  (..  \\ ')
    LOGGER.info(' _/  )  \\______')
    LOGGER.info('(oo /\'\\        )`,')
    LOGGER.info(' `--\' (v  __( / ||')
    LOGGER.info('       |||  ||| ||')
    LOGGER.info('      //_| //_|')


def calculate_quick_flow(
        precip_uri_list, lulc_uri,
        cn_uri, n_events, stream_uri, qfi_uri, qf_monthly_uri_list,
        si_uri):
    """Calculates quick flow """

    si_nodata = -1
    cn_nodata = pygeoprocessing.geoprocessing.get_nodata_from_uri(cn_uri)
    def si_op(ci_array, stream_array):
        """potential maximum retention"""
        si_array = 1000.0 / ci_array - 10
        si_array = numpy.where(ci_array != cn_nodata, si_array, si_nodata)
        si_array[stream_array == 1] = 0
        return si_array

    LOGGER.info('calculating Si')
    pixel_size = pygeoprocessing.geoprocessing.get_cell_size_from_uri(lulc_uri)
    pygeoprocessing.geoprocessing.vectorize_datasets(
        [cn_uri, stream_uri], si_op, si_uri, gdal.GDT_Float32,
        si_nodata, pixel_size, 'intersection', vectorize_op=False,
        datasets_are_pre_aligned=True)

    qf_nodata = -1
    p_nodata = pygeoprocessing.geoprocessing.get_nodata_from_uri(
        precip_uri_list[0])

    for m_index in range(1, N_MONTHS + 1):
        def qf_op(pm_array, s_array, stream_array):
            """calculate quickflow"""
            inner_value = pm_array/float(n_events[m_index])/25.4 - 0.2 * s_array
            numerator = numpy.where(
                inner_value > 0,
                25.4 * n_events[m_index] * inner_value**2, 0.0)

            denominator = pm_array/float(n_events[m_index])/25.4 +0.8 * s_array
            quickflow = numpy.where(
                (pm_array == p_nodata) | (s_array == si_nodata) |
                (denominator == 0), qf_nodata, numerator / denominator)
            quickflow[stream_array == 1] = pm_array[stream_array == 1]
            return quickflow

        LOGGER.info('calculating QFi_%d of %d', m_index, N_MONTHS)
        pygeoprocessing.geoprocessing.vectorize_datasets(
            [precip_uri_list[m_index-1], si_uri, stream_uri], qf_op,
            qf_monthly_uri_list[m_index-1], gdal.GDT_Float32, qf_nodata,
            pixel_size, 'intersection', vectorize_op=False,
            datasets_are_pre_aligned=True)
        del qf_op

    LOGGER.info('calculating QFi')
    def qfi_sum(*qf_values):
        """sum the monthly qfis"""
        qf_sum = qf_values[0].copy()
        for index in range(1, len(qf_values)):
            qf_sum += qf_values[index]
        qf_sum[qf_values[0] == qf_nodata] = qf_nodata
        return qf_sum
    pygeoprocessing.geoprocessing.vectorize_datasets(
        qf_monthly_uri_list, qfi_sum, qfi_uri,
        gdal.GDT_Float32, qf_nodata, pixel_size, 'intersection',
        vectorize_op=False, datasets_are_pre_aligned=True)


def calculate_slow_flow(
        aoi_uri, precip_uri_list, et0_uri_list, qfi_uri_list, flow_dir_uri,
        dem_uri, lulc_uri, kc_lookup, alpha_m, beta_i, gamma, kc_uri,
        recharge_uri, recharge_avail_uri, r_sum_avail_uri, aet_uri, vri_uri,
        stream_uri, outflow_weights_uri, outflow_direction_uri,
        r_sum_avail_pour_uri, sf_uri, sf_down_uri, qb_out_uri):
    """calculate slow flow index"""

    seasonal_water_yield_core.calculate_recharge(
        precip_uri_list, et0_uri_list, qfi_uri_list, flow_dir_uri,
        outflow_weights_uri, outflow_direction_uri, dem_uri, lulc_uri,
        kc_lookup, alpha_m, beta_i, gamma, stream_uri, recharge_uri,
        recharge_avail_uri, r_sum_avail_uri, aet_uri, kc_uri)

    #calcualte Qb as the sum of recharge_avail over the aoi
    qb_results = pygeoprocessing.geoprocessing.aggregate_raster_values_uri(
        recharge_avail_uri, aoi_uri)

    qb_result = qb_results.total[9999] / qb_results.n_pixels[9999]
    #9999 is the value used to index fields if no shapefile ID is provided
    qb_file = open(qb_out_uri, 'w')
    qb_file.write("%f\n" % qb_result)
    qb_file.close()
    LOGGER.info("Qb = %f", qb_result)

    pixel_size = pygeoprocessing.geoprocessing.get_cell_size_from_uri(
        recharge_uri)
    ri_nodata = pygeoprocessing.geoprocessing.get_nodata_from_uri(recharge_uri)

    def vri_op(ri_array):
        """calc vri index"""
        return numpy.where(
            ri_array != ri_nodata, ri_array / qb_result, ri_nodata)

    pygeoprocessing.geoprocessing.vectorize_datasets(
        [recharge_uri], vri_op, vri_uri,
        gdal.GDT_Float32, ri_nodata, pixel_size, 'intersection',
        vectorize_op=False, datasets_are_pre_aligned=True)

    LOGGER.info('calculating r_sum_avail_pour')
    seasonal_water_yield_core.calculate_r_sum_avail_pour(
        r_sum_avail_uri, outflow_weights_uri, outflow_direction_uri,
        r_sum_avail_pour_uri)

    LOGGER.info('calculating slow flow')
    seasonal_water_yield_core.route_sf(
        dem_uri, recharge_avail_uri, r_sum_avail_uri, r_sum_avail_pour_uri,
        outflow_direction_uri, outflow_weights_uri, stream_uri, sf_uri,
        sf_down_uri)
=======
"""InVEST Seasonal Water Yield Model"""

import os
import logging
import re
import fractions

import numpy
import gdal
import pygeoprocessing
import pygeoprocessing.routing

import seasonal_water_yield_core

logging.basicConfig(format='%(asctime)s %(name)-20s %(levelname)-8s \
%(message)s', level=logging.DEBUG, datefmt='%m/%d/%Y %H:%M:%S ')

LOGGER = logging.getLogger(
    'invest_natcap.seasonal_water_yield.seasonal_water_yield')

N_MONTHS = 12

def execute(args):
    """This function invokes the seasonal water yield model given
        URI inputs of files. It may write log, warning, or error messages to
        stdout.
    """

    alpha_m = float(fractions.Fraction(args['alpha_m']))
    beta_i = float(fractions.Fraction(args['beta_i']))
    gamma = float(fractions.Fraction(args['gamma']))

    try:
        file_suffix = args['results_suffix']
        if file_suffix != "" and not file_suffix.startswith('_'):
            file_suffix = '_' + file_suffix
    except KeyError:
        file_suffix = ''

    precip_uri_list = []
    et0_uri_list = []

    et0_dir_list = [
        os.path.join(args['et0_dir'], f) for f in os.listdir(args['et0_dir'])]
    precip_dir_list = [
        os.path.join(args['precip_dir'], f) for f in os.listdir(
            args['precip_dir'])]

    for month_index in range(1, N_MONTHS + 1):
        month_file_match = re.compile(r'.*[^\d]%d\.[^.]+$' % month_index)

        for data_type, dir_list, uri_list in [
                ('et0', et0_dir_list, et0_uri_list),
                ('Precip', precip_dir_list, precip_uri_list)]:

            file_list = [x for x in dir_list if month_file_match.match(x)]
            if len(file_list) == 0:
                raise ValueError(
                    "No %s found for month %d" % (data_type, month_index))
            if len(file_list) > 1:
                raise ValueError(
                    "Ambiguous set of files found for month %d: %s" %
                    (month_index, file_list))
            uri_list.append(file_list[0])

    pygeoprocessing.geoprocessing.create_directories([args['workspace_dir']])

    qfi_uri = os.path.join(args['workspace_dir'], 'qf%s.tif' % file_suffix)
    cn_uri = os.path.join(args['workspace_dir'], 'cn%s.tif' % file_suffix)

    #pre align all the datasets
    precip_uri_aligned_list = [
        pygeoprocessing.geoprocessing.temporary_filename() for _ in
        range(len(precip_uri_list))]
    et0_uri_aligned_list = [
        pygeoprocessing.geoprocessing.temporary_filename() for _ in
        range(len(precip_uri_list))]

    lulc_uri_aligned = pygeoprocessing.geoprocessing.temporary_filename()
    dem_uri_aligned = pygeoprocessing.geoprocessing.temporary_filename()

    pixel_size = pygeoprocessing.geoprocessing.get_cell_size_from_uri(
        args['lulc_uri'])

    LOGGER.info('Aligning and clipping dataset list')
    input_align_list = (
        precip_uri_list + et0_uri_list + [args['lulc_uri'], args['dem_uri']])
    output_align_list = (
        precip_uri_aligned_list + et0_uri_aligned_list +
        [lulc_uri_aligned, dem_uri_aligned])
    interpolate_list = (
        ['nearest'] * (len(precip_uri_list) + len(et0_uri_aligned_list) + 2))
    if args['user_defined_recharge']:
        input_align_list.append(args['recharge_uri'])
        recharge_aligned_uri = (
            pygeoprocessing.geoprocessing.temporary_filename())
        output_align_list.append(recharge_aligned_uri)
        interpolate_list.append('nearest')

    pygeoprocessing.geoprocessing.align_dataset_list(
        input_align_list, output_align_list,
        interpolate_list,
        pixel_size, 'intersection', 0, aoi_uri=args['aoi_uri'],
        assert_datasets_projected=True)

    qf_monthly_uri_list = []
    for m_index in range(1, N_MONTHS + 1):
        qf_monthly_uri_list.append(
            os.path.join(
                args['workspace_dir'], 'qf_%d%s.tif' % (m_index, file_suffix)))

    flow_dir_uri = os.path.join(
        args['workspace_dir'], 'flow_dir%s.tif' % file_suffix)
    LOGGER.info('calc flow direction')
    pygeoprocessing.routing.flow_direction_d_inf(dem_uri_aligned, flow_dir_uri)

    flow_accum_uri = os.path.join(
        args['workspace_dir'], 'flow_accum%s.tif' % file_suffix)
    LOGGER.info('calc flow accumulation')
    pygeoprocessing.routing.flow_accumulation(
        flow_dir_uri, dem_uri_aligned, flow_accum_uri)
    stream_uri = os.path.join(
        args['workspace_dir'], 'stream%s.tif' % file_suffix)
    threshold_flow_accumulation = 1000
    pygeoprocessing.routing.stream_threshold(
        flow_accum_uri, threshold_flow_accumulation, stream_uri)

    LOGGER.info('calculating flow weights')
    outflow_weights_uri = os.path.join(
        args['workspace_dir'], 'outflow_weights%s.tif' % file_suffix)
    outflow_direction_uri = os.path.join(
        args['workspace_dir'], 'outflow_direction%s.tif' % file_suffix)
    seasonal_water_yield_core.calculate_flow_weights(
        flow_dir_uri, outflow_weights_uri, outflow_direction_uri)


    si_uri = os.path.join(args['workspace_dir'], 'si%s.tif' % file_suffix)

    biophysical_table = pygeoprocessing.geoprocessing.get_lookup_from_table(
        args['biophysical_table_uri'], 'lucode')

    kc_lookup = dict([
        (lucode, biophysical_table[lucode]['kc']) for lucode in
        biophysical_table])

    recharge_avail_uri = os.path.join(
        args['workspace_dir'], 'recharge_avail%s.tif' % file_suffix)
    r_sum_avail_uri = os.path.join(
        args['workspace_dir'], 'r_sum_avail%s.tif' % file_suffix)
    vri_uri = os.path.join(args['workspace_dir'], 'vri%s.tif' % file_suffix)
    aet_uri = os.path.join(args['workspace_dir'], 'aet%s.tif' % file_suffix)

    r_sum_avail_pour_uri = os.path.join(
        args['workspace_dir'], 'r_sum_avail_pour%s.tif' % file_suffix)
    sf_uri = os.path.join(
        args['workspace_dir'], 'sf%s.tif' % file_suffix)
    sf_down_uri = os.path.join(
        args['workspace_dir'], 'sf_down%s.tif' % file_suffix)
    qb_out_uri = os.path.join(
        args['workspace_dir'], 'qb%s.txt' % file_suffix)

    LOGGER.info('classifying kc')
    kc_uri = os.path.join(args['workspace_dir'], 'kc%s.tif' % file_suffix)
    pygeoprocessing.geoprocessing.reclassify_dataset_uri(
        lulc_uri_aligned, kc_lookup, kc_uri, gdal.GDT_Float32, -1)

    LOGGER.info('calculate slow flow')
    if not args['user_defined_recharge']:
        LOGGER.info('loading number of monthly events')
        rain_events_lookup = (
            pygeoprocessing.geoprocessing.get_lookup_from_table(
                args['rain_events_table_uri'], 'month'))
        n_events = dict([
            (month, rain_events_lookup[month]['events'])
            for month in rain_events_lookup])

        LOGGER.info('calculating curve number')
        cn_lookup = pygeoprocessing.geoprocessing.get_lookup_from_table(
            args['cn_table_uri'], 'lucode')
        cn_lookup = dict([
            (lucode, cn_lookup[lucode]['cn']) for lucode in cn_lookup])

        cn_nodata = -1
        pygeoprocessing.geoprocessing.reclassify_dataset_uri(
            lulc_uri_aligned, cn_lookup, cn_uri, gdal.GDT_Float32, cn_nodata,
            exception_flag='values_required')

        LOGGER.info('calculate quick flow')
        calculate_quick_flow(
            precip_uri_aligned_list,
            lulc_uri_aligned, cn_uri, n_events, stream_uri, qfi_uri,
            qf_monthly_uri_list, si_uri)

        recharge_uri = os.path.join(
            args['workspace_dir'], 'recharge%s.tif' % file_suffix)
        seasonal_water_yield_core.calculate_recharge(
            precip_uri_aligned_list, et0_uri_aligned_list, qf_monthly_uri_list,
            flow_dir_uri, outflow_weights_uri, outflow_direction_uri,
            dem_uri_aligned, lulc_uri_aligned, kc_lookup, alpha_m, beta_i,
            gamma, stream_uri, recharge_uri, recharge_avail_uri,
            r_sum_avail_uri, aet_uri, kc_uri)
    else:
        recharge_uri = recharge_aligned_uri
        recharge_nodata = pygeoprocessing.geoprocessing.get_nodata_from_uri(
            recharge_uri)
        def calc_recharge_avail(recharge_array):
            recharge_threshold = recharge_array * gamma
            recharge_threshold[recharge_threshold < 0] = 0.0
            return numpy.where(
                recharge_array != recharge_nodata,
                recharge_threshold, recharge_nodata)

        #calc recharge avail
        pygeoprocessing.geoprocessing.vectorize_datasets(
            [recharge_aligned_uri], calc_recharge_avail, recharge_avail_uri,
            gdal.GDT_Float32, recharge_nodata, pixel_size, 'intersection',
            vectorize_op=False, datasets_are_pre_aligned=True)
        #calc r_sum_avail with flux accumulation
        loss_uri = pygeoprocessing.geoprocessing.temporary_filename()
        zero_absorption_source_uri = (
            pygeoprocessing.geoprocessing.temporary_filename())
        pygeoprocessing.make_constant_raster_from_base_uri(
            dem_uri_aligned, 0.0, zero_absorption_source_uri)

        pygeoprocessing.routing.route_flux(
            flow_dir_uri, dem_uri_aligned, recharge_avail_uri,
            zero_absorption_source_uri, loss_uri, r_sum_avail_uri, 'flux_only',
            include_source=False)

    #calcualte Qb as the sum of recharge_avail over the aoi
    qb_results = pygeoprocessing.geoprocessing.aggregate_raster_values_uri(
        recharge_avail_uri, args['aoi_uri'])

    qb_result = qb_results.total[9999] / qb_results.n_pixels[9999]
    #9999 is the value used to index fields if no shapefile ID is provided
    qb_file = open(qb_out_uri, 'w')
    qb_file.write("%f\n" % qb_result)
    qb_file.close()
    LOGGER.info("Qb = %f", qb_result)

    pixel_size = pygeoprocessing.geoprocessing.get_cell_size_from_uri(
        recharge_uri)
    ri_nodata = pygeoprocessing.geoprocessing.get_nodata_from_uri(recharge_uri)

    def vri_op(ri_array):
        """calc vri index"""
        return numpy.where(
            ri_array != ri_nodata, ri_array / qb_result, ri_nodata)

    pygeoprocessing.geoprocessing.vectorize_datasets(
        [recharge_uri], vri_op, vri_uri,
        gdal.GDT_Float32, ri_nodata, pixel_size, 'intersection',
        vectorize_op=False, datasets_are_pre_aligned=True)

    LOGGER.info('calculating r_sum_avail_pour')
    seasonal_water_yield_core.calculate_r_sum_avail_pour(
        r_sum_avail_uri, outflow_weights_uri, outflow_direction_uri,
        r_sum_avail_pour_uri)

    LOGGER.info('calculating slow flow')
    print dem_uri_aligned, recharge_avail_uri, r_sum_avail_uri,\
        r_sum_avail_pour_uri, outflow_direction_uri, outflow_weights_uri,\
        stream_uri, sf_uri, sf_down_uri

    seasonal_water_yield_core.route_sf(
        dem_uri_aligned, recharge_avail_uri, r_sum_avail_uri,
        r_sum_avail_pour_uri, outflow_direction_uri, outflow_weights_uri,
        stream_uri, sf_uri, sf_down_uri)

    LOGGER.info('  (\\w/)  SWY Complete!')
    LOGGER.info('  (..  \\ ')
    LOGGER.info(' _/  )  \\______')
    LOGGER.info('(oo /\'\\        )`,')
    LOGGER.info(' `--\' (v  __( / ||')
    LOGGER.info('       |||  ||| ||')
    LOGGER.info('      //_| //_|')


def calculate_quick_flow(
        precip_uri_list, lulc_uri,
        cn_uri, n_events, stream_uri, qfi_uri, qf_monthly_uri_list,
        si_uri):
    """Calculates quick flow """

    si_nodata = -1
    cn_nodata = pygeoprocessing.geoprocessing.get_nodata_from_uri(cn_uri)
    def si_op(ci_array, stream_array):
        """potential maximum retention"""
        si_array = 1000.0 / ci_array - 10
        si_array = numpy.where(ci_array != cn_nodata, si_array, si_nodata)
        si_array[stream_array == 1] = 0
        return si_array

    LOGGER.info('calculating Si')
    pixel_size = pygeoprocessing.geoprocessing.get_cell_size_from_uri(lulc_uri)
    pygeoprocessing.geoprocessing.vectorize_datasets(
        [cn_uri, stream_uri], si_op, si_uri, gdal.GDT_Float32,
        si_nodata, pixel_size, 'intersection', vectorize_op=False,
        datasets_are_pre_aligned=True)

    qf_nodata = -1
    p_nodata = pygeoprocessing.geoprocessing.get_nodata_from_uri(
        precip_uri_list[0])

    for m_index in range(1, N_MONTHS + 1):
        def qf_op(pm_array, s_array, stream_array):
            """calculate quickflow"""
            inner_value = pm_array/float(n_events[m_index])/25.4 - 0.2 * s_array
            numerator = numpy.where(
                inner_value > 0,
                25.4 * n_events[m_index] * inner_value**2, 0.0)

            denominator = pm_array/float(n_events[m_index])/25.4 +0.8 * s_array
            quickflow = numpy.where(
                (pm_array == p_nodata) | (s_array == si_nodata) |
                (denominator == 0), qf_nodata, numerator / denominator)
            quickflow[stream_array == 1] = pm_array[stream_array == 1]
            return quickflow

        LOGGER.info('calculating QFi_%d of %d', m_index, N_MONTHS)
        pygeoprocessing.geoprocessing.vectorize_datasets(
            [precip_uri_list[m_index-1], si_uri, stream_uri], qf_op,
            qf_monthly_uri_list[m_index-1], gdal.GDT_Float32, qf_nodata,
            pixel_size, 'intersection', vectorize_op=False,
            datasets_are_pre_aligned=True)
        del qf_op

    LOGGER.info('calculating QFi')
    def qfi_sum(*qf_values):
        """sum the monthly qfis"""
        qf_sum = qf_values[0].copy()
        for index in range(1, len(qf_values)):
            qf_sum += qf_values[index]
        qf_sum[qf_values[0] == qf_nodata] = qf_nodata
        return qf_sum
    pygeoprocessing.geoprocessing.vectorize_datasets(
        qf_monthly_uri_list, qfi_sum, qfi_uri,
        gdal.GDT_Float32, qf_nodata, pixel_size, 'intersection',
        vectorize_op=False, datasets_are_pre_aligned=True)
>>>>>>> f663b179
<|MERGE_RESOLUTION|>--- conflicted
+++ resolved
@@ -1,652 +1,339 @@
-<<<<<<< HEAD
-"""InVEST Seasonal Water Yield Model"""
-
-import os
-import logging
-import re
-import fractions
-
-import numpy
-import gdal
-import pygeoprocessing
-import pygeoprocessing.routing
-
-import seasonal_water_yield_core
-
-logging.basicConfig(format='%(asctime)s %(name)-20s %(levelname)-8s \
-%(message)s', level=logging.DEBUG, datefmt='%m/%d/%Y %H:%M:%S ')
-
-LOGGER = logging.getLogger(
-    'invest_natcap.seasonal_water_yield.seasonal_water_yield')
-
-N_MONTHS = 12
-
-def execute(args):
-    """This function invokes the seasonal water yield model given
-        URI inputs of files. It may write log, warning, or error messages to
-        stdout.
-    """
-
-    alpha_m = float(fractions.Fraction(args['alpha_m']))
-    beta_i = float(fractions.Fraction(args['beta_i']))
-    gamma = float(fractions.Fraction(args['gamma']))
-
-    try:
-        file_suffix = args['results_suffix']
-        if file_suffix != "" and not file_suffix.startswith('_'):
-            file_suffix = '_' + file_suffix
-    except KeyError:
-        file_suffix = ''
-
-    precip_uri_list = []
-    et0_uri_list = []
-
-    et0_dir_list = [
-        os.path.join(args['et0_dir'], f) for f in os.listdir(args['et0_dir'])]
-    precip_dir_list = [
-        os.path.join(args['precip_dir'], f) for f in os.listdir(
-            args['precip_dir'])]
-
-    for month_index in range(1, N_MONTHS + 1):
-        month_file_match = re.compile(r'.*[^\d]%d\.[^.]+$' % month_index)
-
-        for data_type, dir_list, uri_list in [
-                ('et0', et0_dir_list, et0_uri_list),
-                ('Precip', precip_dir_list, precip_uri_list)]:
-
-            file_list = [x for x in dir_list if month_file_match.match(x)]
-            if len(file_list) == 0:
-                raise ValueError(
-                    "No %s found for month %d" % (data_type, month_index))
-            if len(file_list) > 1:
-                raise ValueError(
-                    "Ambiguous set of files found for month %d: %s" %
-                    (month_index, file_list))
-            uri_list.append(file_list[0])
-
-    pygeoprocessing.geoprocessing.create_directories([args['workspace_dir']])
-
-    qfi_uri = os.path.join(args['workspace_dir'], 'qf%s.tif' % file_suffix)
-    cn_uri = os.path.join(args['workspace_dir'], 'cn%s.tif' % file_suffix)
-
-    #pre align all the datasets
-    precip_uri_aligned_list = [
-        pygeoprocessing.geoprocessing.temporary_filename() for _ in
-        range(len(precip_uri_list))]
-    et0_uri_aligned_list = [
-        pygeoprocessing.geoprocessing.temporary_filename() for _ in
-        range(len(precip_uri_list))]
-
-    lulc_uri_aligned = pygeoprocessing.geoprocessing.temporary_filename()
-    dem_uri_aligned = pygeoprocessing.geoprocessing.temporary_filename()
-
-    pixel_size = pygeoprocessing.geoprocessing.get_cell_size_from_uri(
-        args['lulc_uri'])
-
-    LOGGER.info('Aligning and clipping dataset list')
-    pygeoprocessing.geoprocessing.align_dataset_list(
-        precip_uri_list + et0_uri_list + [args['lulc_uri'], args['dem_uri']],
-        precip_uri_aligned_list + et0_uri_aligned_list +
-        [lulc_uri_aligned, dem_uri_aligned],
-        ['nearest'] * (len(precip_uri_list) + len(et0_uri_aligned_list) + 2),
-        pixel_size, 'intersection', 0, aoi_uri=args['aoi_uri'],
-        assert_datasets_projected=True)
-
-    qf_monthly_uri_list = []
-    for m_index in range(1, N_MONTHS + 1):
-        qf_monthly_uri_list.append(
-            os.path.join(
-                args['workspace_dir'], 'qf_%d%s.tif' % (m_index, file_suffix)))
-
-    flow_dir_uri = os.path.join(
-        args['workspace_dir'], 'flow_dir%s.tif' % file_suffix)
-    LOGGER.info('calc flow direction')
-    pygeoprocessing.routing.flow_direction_d_inf(dem_uri_aligned, flow_dir_uri)
-
-    flow_accum_uri = os.path.join(
-        args['workspace_dir'], 'flow_accum%s.tif' % file_suffix)
-    LOGGER.info('calc flow accumulation')
-    pygeoprocessing.routing.flow_accumulation(
-        flow_dir_uri, dem_uri_aligned, flow_accum_uri)
-    stream_uri = os.path.join(
-        args['workspace_dir'], 'stream%s.tif' % file_suffix)
-    threshold_flow_accumulation = 1000
-    pygeoprocessing.routing.stream_threshold(
-        flow_accum_uri, threshold_flow_accumulation, stream_uri)
-
-    LOGGER.info('calculating flow weights')
-    outflow_weights_uri = os.path.join(
-        args['workspace_dir'], 'outflow_weights%s.tif' % file_suffix)
-    outflow_direction_uri = os.path.join(
-        args['workspace_dir'], 'outflow_direction%s.tif' % file_suffix)
-    seasonal_water_yield_core.calculate_flow_weights(
-        flow_dir_uri, outflow_weights_uri, outflow_direction_uri)
-
-
-    si_uri = os.path.join(args['workspace_dir'], 'si%s.tif' % file_suffix)
-
-    LOGGER.info('loading number of monthly events')
-    rain_events_lookup = pygeoprocessing.geoprocessing.get_lookup_from_table(
-        args['rain_events_table_uri'], 'month')
-    n_events = dict([
-        (month, rain_events_lookup[month]['events'])
-        for month in rain_events_lookup])
-
-    LOGGER.info('calculating curve number')
-    cn_lookup = pygeoprocessing.geoprocessing.get_lookup_from_table(
-        args['cn_table_uri'], 'lucode')
-    cn_lookup = dict([
-        (lucode, cn_lookup[lucode]['cn']) for lucode in cn_lookup])
-
-    cn_nodata = -1
-    pygeoprocessing.geoprocessing.reclassify_dataset_uri(
-        lulc_uri_aligned, cn_lookup, cn_uri, gdal.GDT_Float32, cn_nodata,
-        exception_flag='values_required')
-
-    LOGGER.info('calculate quick flow')
-    calculate_quick_flow(
-        precip_uri_aligned_list,
-        lulc_uri_aligned, cn_uri, n_events, stream_uri, qfi_uri,
-        qf_monthly_uri_list, si_uri)
-
-    biophysical_table = pygeoprocessing.geoprocessing.get_lookup_from_table(
-        args['biophysical_table_uri'], 'lucode')
-
-    kc_lookup = dict([
-        (lucode, biophysical_table[lucode]['kc']) for lucode in
-        biophysical_table])
-
-    recharge_uri = os.path.join(
-        args['workspace_dir'], 'recharge%s.tif' % file_suffix)
-    recharge_avail_uri = os.path.join(
-        args['workspace_dir'], 'recharge_avail%s.tif' % file_suffix)
-    r_sum_avail_uri = os.path.join(
-        args['workspace_dir'], 'r_sum_avail%s.tif' % file_suffix)
-    vri_uri = os.path.join(args['workspace_dir'], 'vri%s.tif' % file_suffix)
-    aet_uri = os.path.join(args['workspace_dir'], 'aet%s.tif' % file_suffix)
-
-    r_sum_avail_pour_uri = os.path.join(
-        args['workspace_dir'], 'r_sum_avail_pour%s.tif' % file_suffix)
-    sf_uri = os.path.join(
-        args['workspace_dir'], 'sf%s.tif' % file_suffix)
-    sf_down_uri = os.path.join(
-        args['workspace_dir'], 'sf_down%s.tif' % file_suffix)
-    qb_out_uri = os.path.join(
-        args['workspace_dir'], 'qb%s.txt' % file_suffix)
-
-    LOGGER.info('classifying kc')
-    kc_uri = os.path.join(args['workspace_dir'], 'kc%s.tif' % file_suffix)
-    pygeoprocessing.geoprocessing.reclassify_dataset_uri(
-        lulc_uri_aligned, kc_lookup, kc_uri, gdal.GDT_Float32, -1)
-
-    LOGGER.info('calculate quick flow')
-    calculate_slow_flow(
-        args['aoi_uri'], precip_uri_aligned_list, et0_uri_aligned_list,
-        qf_monthly_uri_list, flow_dir_uri, dem_uri_aligned, lulc_uri_aligned,
-        kc_lookup, alpha_m, beta_i, gamma, kc_uri, recharge_uri,
-        recharge_avail_uri, r_sum_avail_uri, aet_uri, vri_uri, stream_uri,
-        outflow_weights_uri, outflow_direction_uri,
-        r_sum_avail_pour_uri, sf_uri, sf_down_uri, qb_out_uri)
-
-    LOGGER.info('  (\\w/)  SWY Complete!')
-    LOGGER.info('  (..  \\ ')
-    LOGGER.info(' _/  )  \\______')
-    LOGGER.info('(oo /\'\\        )`,')
-    LOGGER.info(' `--\' (v  __( / ||')
-    LOGGER.info('       |||  ||| ||')
-    LOGGER.info('      //_| //_|')
-
-
-def calculate_quick_flow(
-        precip_uri_list, lulc_uri,
-        cn_uri, n_events, stream_uri, qfi_uri, qf_monthly_uri_list,
-        si_uri):
-    """Calculates quick flow """
-
-    si_nodata = -1
-    cn_nodata = pygeoprocessing.geoprocessing.get_nodata_from_uri(cn_uri)
-    def si_op(ci_array, stream_array):
-        """potential maximum retention"""
-        si_array = 1000.0 / ci_array - 10
-        si_array = numpy.where(ci_array != cn_nodata, si_array, si_nodata)
-        si_array[stream_array == 1] = 0
-        return si_array
-
-    LOGGER.info('calculating Si')
-    pixel_size = pygeoprocessing.geoprocessing.get_cell_size_from_uri(lulc_uri)
-    pygeoprocessing.geoprocessing.vectorize_datasets(
-        [cn_uri, stream_uri], si_op, si_uri, gdal.GDT_Float32,
-        si_nodata, pixel_size, 'intersection', vectorize_op=False,
-        datasets_are_pre_aligned=True)
-
-    qf_nodata = -1
-    p_nodata = pygeoprocessing.geoprocessing.get_nodata_from_uri(
-        precip_uri_list[0])
-
-    for m_index in range(1, N_MONTHS + 1):
-        def qf_op(pm_array, s_array, stream_array):
-            """calculate quickflow"""
-            inner_value = pm_array/float(n_events[m_index])/25.4 - 0.2 * s_array
-            numerator = numpy.where(
-                inner_value > 0,
-                25.4 * n_events[m_index] * inner_value**2, 0.0)
-
-            denominator = pm_array/float(n_events[m_index])/25.4 +0.8 * s_array
-            quickflow = numpy.where(
-                (pm_array == p_nodata) | (s_array == si_nodata) |
-                (denominator == 0), qf_nodata, numerator / denominator)
-            quickflow[stream_array == 1] = pm_array[stream_array == 1]
-            return quickflow
-
-        LOGGER.info('calculating QFi_%d of %d', m_index, N_MONTHS)
-        pygeoprocessing.geoprocessing.vectorize_datasets(
-            [precip_uri_list[m_index-1], si_uri, stream_uri], qf_op,
-            qf_monthly_uri_list[m_index-1], gdal.GDT_Float32, qf_nodata,
-            pixel_size, 'intersection', vectorize_op=False,
-            datasets_are_pre_aligned=True)
-        del qf_op
-
-    LOGGER.info('calculating QFi')
-    def qfi_sum(*qf_values):
-        """sum the monthly qfis"""
-        qf_sum = qf_values[0].copy()
-        for index in range(1, len(qf_values)):
-            qf_sum += qf_values[index]
-        qf_sum[qf_values[0] == qf_nodata] = qf_nodata
-        return qf_sum
-    pygeoprocessing.geoprocessing.vectorize_datasets(
-        qf_monthly_uri_list, qfi_sum, qfi_uri,
-        gdal.GDT_Float32, qf_nodata, pixel_size, 'intersection',
-        vectorize_op=False, datasets_are_pre_aligned=True)
-
-
-def calculate_slow_flow(
-        aoi_uri, precip_uri_list, et0_uri_list, qfi_uri_list, flow_dir_uri,
-        dem_uri, lulc_uri, kc_lookup, alpha_m, beta_i, gamma, kc_uri,
-        recharge_uri, recharge_avail_uri, r_sum_avail_uri, aet_uri, vri_uri,
-        stream_uri, outflow_weights_uri, outflow_direction_uri,
-        r_sum_avail_pour_uri, sf_uri, sf_down_uri, qb_out_uri):
-    """calculate slow flow index"""
-
-    seasonal_water_yield_core.calculate_recharge(
-        precip_uri_list, et0_uri_list, qfi_uri_list, flow_dir_uri,
-        outflow_weights_uri, outflow_direction_uri, dem_uri, lulc_uri,
-        kc_lookup, alpha_m, beta_i, gamma, stream_uri, recharge_uri,
-        recharge_avail_uri, r_sum_avail_uri, aet_uri, kc_uri)
-
-    #calcualte Qb as the sum of recharge_avail over the aoi
-    qb_results = pygeoprocessing.geoprocessing.aggregate_raster_values_uri(
-        recharge_avail_uri, aoi_uri)
-
-    qb_result = qb_results.total[9999] / qb_results.n_pixels[9999]
-    #9999 is the value used to index fields if no shapefile ID is provided
-    qb_file = open(qb_out_uri, 'w')
-    qb_file.write("%f\n" % qb_result)
-    qb_file.close()
-    LOGGER.info("Qb = %f", qb_result)
-
-    pixel_size = pygeoprocessing.geoprocessing.get_cell_size_from_uri(
-        recharge_uri)
-    ri_nodata = pygeoprocessing.geoprocessing.get_nodata_from_uri(recharge_uri)
-
-    def vri_op(ri_array):
-        """calc vri index"""
-        return numpy.where(
-            ri_array != ri_nodata, ri_array / qb_result, ri_nodata)
-
-    pygeoprocessing.geoprocessing.vectorize_datasets(
-        [recharge_uri], vri_op, vri_uri,
-        gdal.GDT_Float32, ri_nodata, pixel_size, 'intersection',
-        vectorize_op=False, datasets_are_pre_aligned=True)
-
-    LOGGER.info('calculating r_sum_avail_pour')
-    seasonal_water_yield_core.calculate_r_sum_avail_pour(
-        r_sum_avail_uri, outflow_weights_uri, outflow_direction_uri,
-        r_sum_avail_pour_uri)
-
-    LOGGER.info('calculating slow flow')
-    seasonal_water_yield_core.route_sf(
-        dem_uri, recharge_avail_uri, r_sum_avail_uri, r_sum_avail_pour_uri,
-        outflow_direction_uri, outflow_weights_uri, stream_uri, sf_uri,
-        sf_down_uri)
-=======
-"""InVEST Seasonal Water Yield Model"""
-
-import os
-import logging
-import re
-import fractions
-
-import numpy
-import gdal
-import pygeoprocessing
-import pygeoprocessing.routing
-
-import seasonal_water_yield_core
-
-logging.basicConfig(format='%(asctime)s %(name)-20s %(levelname)-8s \
-%(message)s', level=logging.DEBUG, datefmt='%m/%d/%Y %H:%M:%S ')
-
-LOGGER = logging.getLogger(
-    'invest_natcap.seasonal_water_yield.seasonal_water_yield')
-
-N_MONTHS = 12
-
-def execute(args):
-    """This function invokes the seasonal water yield model given
-        URI inputs of files. It may write log, warning, or error messages to
-        stdout.
-    """
-
-    alpha_m = float(fractions.Fraction(args['alpha_m']))
-    beta_i = float(fractions.Fraction(args['beta_i']))
-    gamma = float(fractions.Fraction(args['gamma']))
-
-    try:
-        file_suffix = args['results_suffix']
-        if file_suffix != "" and not file_suffix.startswith('_'):
-            file_suffix = '_' + file_suffix
-    except KeyError:
-        file_suffix = ''
-
-    precip_uri_list = []
-    et0_uri_list = []
-
-    et0_dir_list = [
-        os.path.join(args['et0_dir'], f) for f in os.listdir(args['et0_dir'])]
-    precip_dir_list = [
-        os.path.join(args['precip_dir'], f) for f in os.listdir(
-            args['precip_dir'])]
-
-    for month_index in range(1, N_MONTHS + 1):
-        month_file_match = re.compile(r'.*[^\d]%d\.[^.]+$' % month_index)
-
-        for data_type, dir_list, uri_list in [
-                ('et0', et0_dir_list, et0_uri_list),
-                ('Precip', precip_dir_list, precip_uri_list)]:
-
-            file_list = [x for x in dir_list if month_file_match.match(x)]
-            if len(file_list) == 0:
-                raise ValueError(
-                    "No %s found for month %d" % (data_type, month_index))
-            if len(file_list) > 1:
-                raise ValueError(
-                    "Ambiguous set of files found for month %d: %s" %
-                    (month_index, file_list))
-            uri_list.append(file_list[0])
-
-    pygeoprocessing.geoprocessing.create_directories([args['workspace_dir']])
-
-    qfi_uri = os.path.join(args['workspace_dir'], 'qf%s.tif' % file_suffix)
-    cn_uri = os.path.join(args['workspace_dir'], 'cn%s.tif' % file_suffix)
-
-    #pre align all the datasets
-    precip_uri_aligned_list = [
-        pygeoprocessing.geoprocessing.temporary_filename() for _ in
-        range(len(precip_uri_list))]
-    et0_uri_aligned_list = [
-        pygeoprocessing.geoprocessing.temporary_filename() for _ in
-        range(len(precip_uri_list))]
-
-    lulc_uri_aligned = pygeoprocessing.geoprocessing.temporary_filename()
-    dem_uri_aligned = pygeoprocessing.geoprocessing.temporary_filename()
-
-    pixel_size = pygeoprocessing.geoprocessing.get_cell_size_from_uri(
-        args['lulc_uri'])
-
-    LOGGER.info('Aligning and clipping dataset list')
-    input_align_list = (
-        precip_uri_list + et0_uri_list + [args['lulc_uri'], args['dem_uri']])
-    output_align_list = (
-        precip_uri_aligned_list + et0_uri_aligned_list +
-        [lulc_uri_aligned, dem_uri_aligned])
-    interpolate_list = (
-        ['nearest'] * (len(precip_uri_list) + len(et0_uri_aligned_list) + 2))
-    if args['user_defined_recharge']:
-        input_align_list.append(args['recharge_uri'])
-        recharge_aligned_uri = (
-            pygeoprocessing.geoprocessing.temporary_filename())
-        output_align_list.append(recharge_aligned_uri)
-        interpolate_list.append('nearest')
-
-    pygeoprocessing.geoprocessing.align_dataset_list(
-        input_align_list, output_align_list,
-        interpolate_list,
-        pixel_size, 'intersection', 0, aoi_uri=args['aoi_uri'],
-        assert_datasets_projected=True)
-
-    qf_monthly_uri_list = []
-    for m_index in range(1, N_MONTHS + 1):
-        qf_monthly_uri_list.append(
-            os.path.join(
-                args['workspace_dir'], 'qf_%d%s.tif' % (m_index, file_suffix)))
-
-    flow_dir_uri = os.path.join(
-        args['workspace_dir'], 'flow_dir%s.tif' % file_suffix)
-    LOGGER.info('calc flow direction')
-    pygeoprocessing.routing.flow_direction_d_inf(dem_uri_aligned, flow_dir_uri)
-
-    flow_accum_uri = os.path.join(
-        args['workspace_dir'], 'flow_accum%s.tif' % file_suffix)
-    LOGGER.info('calc flow accumulation')
-    pygeoprocessing.routing.flow_accumulation(
-        flow_dir_uri, dem_uri_aligned, flow_accum_uri)
-    stream_uri = os.path.join(
-        args['workspace_dir'], 'stream%s.tif' % file_suffix)
-    threshold_flow_accumulation = 1000
-    pygeoprocessing.routing.stream_threshold(
-        flow_accum_uri, threshold_flow_accumulation, stream_uri)
-
-    LOGGER.info('calculating flow weights')
-    outflow_weights_uri = os.path.join(
-        args['workspace_dir'], 'outflow_weights%s.tif' % file_suffix)
-    outflow_direction_uri = os.path.join(
-        args['workspace_dir'], 'outflow_direction%s.tif' % file_suffix)
-    seasonal_water_yield_core.calculate_flow_weights(
-        flow_dir_uri, outflow_weights_uri, outflow_direction_uri)
-
-
-    si_uri = os.path.join(args['workspace_dir'], 'si%s.tif' % file_suffix)
-
-    biophysical_table = pygeoprocessing.geoprocessing.get_lookup_from_table(
-        args['biophysical_table_uri'], 'lucode')
-
-    kc_lookup = dict([
-        (lucode, biophysical_table[lucode]['kc']) for lucode in
-        biophysical_table])
-
-    recharge_avail_uri = os.path.join(
-        args['workspace_dir'], 'recharge_avail%s.tif' % file_suffix)
-    r_sum_avail_uri = os.path.join(
-        args['workspace_dir'], 'r_sum_avail%s.tif' % file_suffix)
-    vri_uri = os.path.join(args['workspace_dir'], 'vri%s.tif' % file_suffix)
-    aet_uri = os.path.join(args['workspace_dir'], 'aet%s.tif' % file_suffix)
-
-    r_sum_avail_pour_uri = os.path.join(
-        args['workspace_dir'], 'r_sum_avail_pour%s.tif' % file_suffix)
-    sf_uri = os.path.join(
-        args['workspace_dir'], 'sf%s.tif' % file_suffix)
-    sf_down_uri = os.path.join(
-        args['workspace_dir'], 'sf_down%s.tif' % file_suffix)
-    qb_out_uri = os.path.join(
-        args['workspace_dir'], 'qb%s.txt' % file_suffix)
-
-    LOGGER.info('classifying kc')
-    kc_uri = os.path.join(args['workspace_dir'], 'kc%s.tif' % file_suffix)
-    pygeoprocessing.geoprocessing.reclassify_dataset_uri(
-        lulc_uri_aligned, kc_lookup, kc_uri, gdal.GDT_Float32, -1)
-
-    LOGGER.info('calculate slow flow')
-    if not args['user_defined_recharge']:
-        LOGGER.info('loading number of monthly events')
-        rain_events_lookup = (
-            pygeoprocessing.geoprocessing.get_lookup_from_table(
-                args['rain_events_table_uri'], 'month'))
-        n_events = dict([
-            (month, rain_events_lookup[month]['events'])
-            for month in rain_events_lookup])
-
-        LOGGER.info('calculating curve number')
-        cn_lookup = pygeoprocessing.geoprocessing.get_lookup_from_table(
-            args['cn_table_uri'], 'lucode')
-        cn_lookup = dict([
-            (lucode, cn_lookup[lucode]['cn']) for lucode in cn_lookup])
-
-        cn_nodata = -1
-        pygeoprocessing.geoprocessing.reclassify_dataset_uri(
-            lulc_uri_aligned, cn_lookup, cn_uri, gdal.GDT_Float32, cn_nodata,
-            exception_flag='values_required')
-
-        LOGGER.info('calculate quick flow')
-        calculate_quick_flow(
-            precip_uri_aligned_list,
-            lulc_uri_aligned, cn_uri, n_events, stream_uri, qfi_uri,
-            qf_monthly_uri_list, si_uri)
-
-        recharge_uri = os.path.join(
-            args['workspace_dir'], 'recharge%s.tif' % file_suffix)
-        seasonal_water_yield_core.calculate_recharge(
-            precip_uri_aligned_list, et0_uri_aligned_list, qf_monthly_uri_list,
-            flow_dir_uri, outflow_weights_uri, outflow_direction_uri,
-            dem_uri_aligned, lulc_uri_aligned, kc_lookup, alpha_m, beta_i,
-            gamma, stream_uri, recharge_uri, recharge_avail_uri,
-            r_sum_avail_uri, aet_uri, kc_uri)
-    else:
-        recharge_uri = recharge_aligned_uri
-        recharge_nodata = pygeoprocessing.geoprocessing.get_nodata_from_uri(
-            recharge_uri)
-        def calc_recharge_avail(recharge_array):
-            recharge_threshold = recharge_array * gamma
-            recharge_threshold[recharge_threshold < 0] = 0.0
-            return numpy.where(
-                recharge_array != recharge_nodata,
-                recharge_threshold, recharge_nodata)
-
-        #calc recharge avail
-        pygeoprocessing.geoprocessing.vectorize_datasets(
-            [recharge_aligned_uri], calc_recharge_avail, recharge_avail_uri,
-            gdal.GDT_Float32, recharge_nodata, pixel_size, 'intersection',
-            vectorize_op=False, datasets_are_pre_aligned=True)
-        #calc r_sum_avail with flux accumulation
-        loss_uri = pygeoprocessing.geoprocessing.temporary_filename()
-        zero_absorption_source_uri = (
-            pygeoprocessing.geoprocessing.temporary_filename())
-        pygeoprocessing.make_constant_raster_from_base_uri(
-            dem_uri_aligned, 0.0, zero_absorption_source_uri)
-
-        pygeoprocessing.routing.route_flux(
-            flow_dir_uri, dem_uri_aligned, recharge_avail_uri,
-            zero_absorption_source_uri, loss_uri, r_sum_avail_uri, 'flux_only',
-            include_source=False)
-
-    #calcualte Qb as the sum of recharge_avail over the aoi
-    qb_results = pygeoprocessing.geoprocessing.aggregate_raster_values_uri(
-        recharge_avail_uri, args['aoi_uri'])
-
-    qb_result = qb_results.total[9999] / qb_results.n_pixels[9999]
-    #9999 is the value used to index fields if no shapefile ID is provided
-    qb_file = open(qb_out_uri, 'w')
-    qb_file.write("%f\n" % qb_result)
-    qb_file.close()
-    LOGGER.info("Qb = %f", qb_result)
-
-    pixel_size = pygeoprocessing.geoprocessing.get_cell_size_from_uri(
-        recharge_uri)
-    ri_nodata = pygeoprocessing.geoprocessing.get_nodata_from_uri(recharge_uri)
-
-    def vri_op(ri_array):
-        """calc vri index"""
-        return numpy.where(
-            ri_array != ri_nodata, ri_array / qb_result, ri_nodata)
-
-    pygeoprocessing.geoprocessing.vectorize_datasets(
-        [recharge_uri], vri_op, vri_uri,
-        gdal.GDT_Float32, ri_nodata, pixel_size, 'intersection',
-        vectorize_op=False, datasets_are_pre_aligned=True)
-
-    LOGGER.info('calculating r_sum_avail_pour')
-    seasonal_water_yield_core.calculate_r_sum_avail_pour(
-        r_sum_avail_uri, outflow_weights_uri, outflow_direction_uri,
-        r_sum_avail_pour_uri)
-
-    LOGGER.info('calculating slow flow')
-    print dem_uri_aligned, recharge_avail_uri, r_sum_avail_uri,\
-        r_sum_avail_pour_uri, outflow_direction_uri, outflow_weights_uri,\
-        stream_uri, sf_uri, sf_down_uri
-
-    seasonal_water_yield_core.route_sf(
-        dem_uri_aligned, recharge_avail_uri, r_sum_avail_uri,
-        r_sum_avail_pour_uri, outflow_direction_uri, outflow_weights_uri,
-        stream_uri, sf_uri, sf_down_uri)
-
-    LOGGER.info('  (\\w/)  SWY Complete!')
-    LOGGER.info('  (..  \\ ')
-    LOGGER.info(' _/  )  \\______')
-    LOGGER.info('(oo /\'\\        )`,')
-    LOGGER.info(' `--\' (v  __( / ||')
-    LOGGER.info('       |||  ||| ||')
-    LOGGER.info('      //_| //_|')
-
-
-def calculate_quick_flow(
-        precip_uri_list, lulc_uri,
-        cn_uri, n_events, stream_uri, qfi_uri, qf_monthly_uri_list,
-        si_uri):
-    """Calculates quick flow """
-
-    si_nodata = -1
-    cn_nodata = pygeoprocessing.geoprocessing.get_nodata_from_uri(cn_uri)
-    def si_op(ci_array, stream_array):
-        """potential maximum retention"""
-        si_array = 1000.0 / ci_array - 10
-        si_array = numpy.where(ci_array != cn_nodata, si_array, si_nodata)
-        si_array[stream_array == 1] = 0
-        return si_array
-
-    LOGGER.info('calculating Si')
-    pixel_size = pygeoprocessing.geoprocessing.get_cell_size_from_uri(lulc_uri)
-    pygeoprocessing.geoprocessing.vectorize_datasets(
-        [cn_uri, stream_uri], si_op, si_uri, gdal.GDT_Float32,
-        si_nodata, pixel_size, 'intersection', vectorize_op=False,
-        datasets_are_pre_aligned=True)
-
-    qf_nodata = -1
-    p_nodata = pygeoprocessing.geoprocessing.get_nodata_from_uri(
-        precip_uri_list[0])
-
-    for m_index in range(1, N_MONTHS + 1):
-        def qf_op(pm_array, s_array, stream_array):
-            """calculate quickflow"""
-            inner_value = pm_array/float(n_events[m_index])/25.4 - 0.2 * s_array
-            numerator = numpy.where(
-                inner_value > 0,
-                25.4 * n_events[m_index] * inner_value**2, 0.0)
-
-            denominator = pm_array/float(n_events[m_index])/25.4 +0.8 * s_array
-            quickflow = numpy.where(
-                (pm_array == p_nodata) | (s_array == si_nodata) |
-                (denominator == 0), qf_nodata, numerator / denominator)
-            quickflow[stream_array == 1] = pm_array[stream_array == 1]
-            return quickflow
-
-        LOGGER.info('calculating QFi_%d of %d', m_index, N_MONTHS)
-        pygeoprocessing.geoprocessing.vectorize_datasets(
-            [precip_uri_list[m_index-1], si_uri, stream_uri], qf_op,
-            qf_monthly_uri_list[m_index-1], gdal.GDT_Float32, qf_nodata,
-            pixel_size, 'intersection', vectorize_op=False,
-            datasets_are_pre_aligned=True)
-        del qf_op
-
-    LOGGER.info('calculating QFi')
-    def qfi_sum(*qf_values):
-        """sum the monthly qfis"""
-        qf_sum = qf_values[0].copy()
-        for index in range(1, len(qf_values)):
-            qf_sum += qf_values[index]
-        qf_sum[qf_values[0] == qf_nodata] = qf_nodata
-        return qf_sum
-    pygeoprocessing.geoprocessing.vectorize_datasets(
-        qf_monthly_uri_list, qfi_sum, qfi_uri,
-        gdal.GDT_Float32, qf_nodata, pixel_size, 'intersection',
-        vectorize_op=False, datasets_are_pre_aligned=True)
->>>>>>> f663b179
+"""InVEST Seasonal Water Yield Model"""
+
+import os
+import logging
+import re
+import fractions
+
+import numpy
+import gdal
+import pygeoprocessing
+import pygeoprocessing.routing
+
+import seasonal_water_yield_core
+
+logging.basicConfig(format='%(asctime)s %(name)-20s %(levelname)-8s \
+%(message)s', level=logging.DEBUG, datefmt='%m/%d/%Y %H:%M:%S ')
+
+LOGGER = logging.getLogger(
+    'invest_natcap.seasonal_water_yield.seasonal_water_yield')
+
+N_MONTHS = 12
+
+def execute(args):
+    """This function invokes the seasonal water yield model given
+        URI inputs of files. It may write log, warning, or error messages to
+        stdout.
+    """
+
+    alpha_m = float(fractions.Fraction(args['alpha_m']))
+    beta_i = float(fractions.Fraction(args['beta_i']))
+    gamma = float(fractions.Fraction(args['gamma']))
+
+    try:
+        file_suffix = args['results_suffix']
+        if file_suffix != "" and not file_suffix.startswith('_'):
+            file_suffix = '_' + file_suffix
+    except KeyError:
+        file_suffix = ''
+
+    precip_uri_list = []
+    et0_uri_list = []
+
+    et0_dir_list = [
+        os.path.join(args['et0_dir'], f) for f in os.listdir(args['et0_dir'])]
+    precip_dir_list = [
+        os.path.join(args['precip_dir'], f) for f in os.listdir(
+            args['precip_dir'])]
+
+    for month_index in range(1, N_MONTHS + 1):
+        month_file_match = re.compile(r'.*[^\d]%d\.[^.]+$' % month_index)
+
+        for data_type, dir_list, uri_list in [
+                ('et0', et0_dir_list, et0_uri_list),
+                ('Precip', precip_dir_list, precip_uri_list)]:
+
+            file_list = [x for x in dir_list if month_file_match.match(x)]
+            if len(file_list) == 0:
+                raise ValueError(
+                    "No %s found for month %d" % (data_type, month_index))
+            if len(file_list) > 1:
+                raise ValueError(
+                    "Ambiguous set of files found for month %d: %s" %
+                    (month_index, file_list))
+            uri_list.append(file_list[0])
+
+    pygeoprocessing.geoprocessing.create_directories([args['workspace_dir']])
+
+    qfi_uri = os.path.join(args['workspace_dir'], 'qf%s.tif' % file_suffix)
+    cn_uri = os.path.join(args['workspace_dir'], 'cn%s.tif' % file_suffix)
+
+    #pre align all the datasets
+    precip_uri_aligned_list = [
+        pygeoprocessing.geoprocessing.temporary_filename() for _ in
+        range(len(precip_uri_list))]
+    et0_uri_aligned_list = [
+        pygeoprocessing.geoprocessing.temporary_filename() for _ in
+        range(len(precip_uri_list))]
+
+    lulc_uri_aligned = pygeoprocessing.geoprocessing.temporary_filename()
+    dem_uri_aligned = pygeoprocessing.geoprocessing.temporary_filename()
+
+    pixel_size = pygeoprocessing.geoprocessing.get_cell_size_from_uri(
+        args['lulc_uri'])
+
+    LOGGER.info('Aligning and clipping dataset list')
+    input_align_list = (
+        precip_uri_list + et0_uri_list + [args['lulc_uri'], args['dem_uri']])
+    output_align_list = (
+        precip_uri_aligned_list + et0_uri_aligned_list +
+        [lulc_uri_aligned, dem_uri_aligned])
+    interpolate_list = (
+        ['nearest'] * (len(precip_uri_list) + len(et0_uri_aligned_list) + 2))
+    if args['user_defined_recharge']:
+        input_align_list.append(args['recharge_uri'])
+        recharge_aligned_uri = (
+            pygeoprocessing.geoprocessing.temporary_filename())
+        output_align_list.append(recharge_aligned_uri)
+        interpolate_list.append('nearest')
+
+    pygeoprocessing.geoprocessing.align_dataset_list(
+        input_align_list, output_align_list,
+        interpolate_list,
+        pixel_size, 'intersection', 0, aoi_uri=args['aoi_uri'],
+        assert_datasets_projected=True)
+
+    qf_monthly_uri_list = []
+    for m_index in range(1, N_MONTHS + 1):
+        qf_monthly_uri_list.append(
+            os.path.join(
+                args['workspace_dir'], 'qf_%d%s.tif' % (m_index, file_suffix)))
+
+    flow_dir_uri = os.path.join(
+        args['workspace_dir'], 'flow_dir%s.tif' % file_suffix)
+    LOGGER.info('calc flow direction')
+    pygeoprocessing.routing.flow_direction_d_inf(dem_uri_aligned, flow_dir_uri)
+
+    flow_accum_uri = os.path.join(
+        args['workspace_dir'], 'flow_accum%s.tif' % file_suffix)
+    LOGGER.info('calc flow accumulation')
+    pygeoprocessing.routing.flow_accumulation(
+        flow_dir_uri, dem_uri_aligned, flow_accum_uri)
+    stream_uri = os.path.join(
+        args['workspace_dir'], 'stream%s.tif' % file_suffix)
+    threshold_flow_accumulation = 1000
+    pygeoprocessing.routing.stream_threshold(
+        flow_accum_uri, threshold_flow_accumulation, stream_uri)
+
+    LOGGER.info('calculating flow weights')
+    outflow_weights_uri = os.path.join(
+        args['workspace_dir'], 'outflow_weights%s.tif' % file_suffix)
+    outflow_direction_uri = os.path.join(
+        args['workspace_dir'], 'outflow_direction%s.tif' % file_suffix)
+    seasonal_water_yield_core.calculate_flow_weights(
+        flow_dir_uri, outflow_weights_uri, outflow_direction_uri)
+
+
+    si_uri = os.path.join(args['workspace_dir'], 'si%s.tif' % file_suffix)
+
+    biophysical_table = pygeoprocessing.geoprocessing.get_lookup_from_table(
+        args['biophysical_table_uri'], 'lucode')
+
+    kc_lookup = dict([
+        (lucode, biophysical_table[lucode]['kc']) for lucode in
+        biophysical_table])
+
+    recharge_avail_uri = os.path.join(
+        args['workspace_dir'], 'recharge_avail%s.tif' % file_suffix)
+    r_sum_avail_uri = os.path.join(
+        args['workspace_dir'], 'r_sum_avail%s.tif' % file_suffix)
+    vri_uri = os.path.join(args['workspace_dir'], 'vri%s.tif' % file_suffix)
+    aet_uri = os.path.join(args['workspace_dir'], 'aet%s.tif' % file_suffix)
+
+    r_sum_avail_pour_uri = os.path.join(
+        args['workspace_dir'], 'r_sum_avail_pour%s.tif' % file_suffix)
+    sf_uri = os.path.join(
+        args['workspace_dir'], 'sf%s.tif' % file_suffix)
+    sf_down_uri = os.path.join(
+        args['workspace_dir'], 'sf_down%s.tif' % file_suffix)
+    qb_out_uri = os.path.join(
+        args['workspace_dir'], 'qb%s.txt' % file_suffix)
+
+    LOGGER.info('classifying kc')
+    kc_uri = os.path.join(args['workspace_dir'], 'kc%s.tif' % file_suffix)
+    pygeoprocessing.geoprocessing.reclassify_dataset_uri(
+        lulc_uri_aligned, kc_lookup, kc_uri, gdal.GDT_Float32, -1)
+
+    LOGGER.info('calculate slow flow')
+    if not args['user_defined_recharge']:
+        LOGGER.info('loading number of monthly events')
+        rain_events_lookup = (
+            pygeoprocessing.geoprocessing.get_lookup_from_table(
+                args['rain_events_table_uri'], 'month'))
+        n_events = dict([
+            (month, rain_events_lookup[month]['events'])
+            for month in rain_events_lookup])
+
+        LOGGER.info('calculating curve number')
+        cn_lookup = pygeoprocessing.geoprocessing.get_lookup_from_table(
+            args['cn_table_uri'], 'lucode')
+        cn_lookup = dict([
+            (lucode, cn_lookup[lucode]['cn']) for lucode in cn_lookup])
+
+        cn_nodata = -1
+        pygeoprocessing.geoprocessing.reclassify_dataset_uri(
+            lulc_uri_aligned, cn_lookup, cn_uri, gdal.GDT_Float32, cn_nodata,
+            exception_flag='values_required')
+
+        LOGGER.info('calculate quick flow')
+        calculate_quick_flow(
+            precip_uri_aligned_list,
+            lulc_uri_aligned, cn_uri, n_events, stream_uri, qfi_uri,
+            qf_monthly_uri_list, si_uri)
+
+        recharge_uri = os.path.join(
+            args['workspace_dir'], 'recharge%s.tif' % file_suffix)
+        seasonal_water_yield_core.calculate_recharge(
+            precip_uri_aligned_list, et0_uri_aligned_list, qf_monthly_uri_list,
+            flow_dir_uri, outflow_weights_uri, outflow_direction_uri,
+            dem_uri_aligned, lulc_uri_aligned, kc_lookup, alpha_m, beta_i,
+            gamma, stream_uri, recharge_uri, recharge_avail_uri,
+            r_sum_avail_uri, aet_uri, kc_uri)
+    else:
+        recharge_uri = recharge_aligned_uri
+        recharge_nodata = pygeoprocessing.geoprocessing.get_nodata_from_uri(
+            recharge_uri)
+        def calc_recharge_avail(recharge_array):
+            recharge_threshold = recharge_array * gamma
+            recharge_threshold[recharge_threshold < 0] = 0.0
+            return numpy.where(
+                recharge_array != recharge_nodata,
+                recharge_threshold, recharge_nodata)
+
+        #calc recharge avail
+        pygeoprocessing.geoprocessing.vectorize_datasets(
+            [recharge_aligned_uri], calc_recharge_avail, recharge_avail_uri,
+            gdal.GDT_Float32, recharge_nodata, pixel_size, 'intersection',
+            vectorize_op=False, datasets_are_pre_aligned=True)
+        #calc r_sum_avail with flux accumulation
+        loss_uri = pygeoprocessing.geoprocessing.temporary_filename()
+        zero_absorption_source_uri = (
+            pygeoprocessing.geoprocessing.temporary_filename())
+        pygeoprocessing.make_constant_raster_from_base_uri(
+            dem_uri_aligned, 0.0, zero_absorption_source_uri)
+
+        pygeoprocessing.routing.route_flux(
+            flow_dir_uri, dem_uri_aligned, recharge_avail_uri,
+            zero_absorption_source_uri, loss_uri, r_sum_avail_uri, 'flux_only',
+            include_source=False)
+
+    #calcualte Qb as the sum of recharge_avail over the aoi
+    qb_results = pygeoprocessing.geoprocessing.aggregate_raster_values_uri(
+        recharge_avail_uri, args['aoi_uri'])
+
+    qb_result = qb_results.total[9999] / qb_results.n_pixels[9999]
+    #9999 is the value used to index fields if no shapefile ID is provided
+    qb_file = open(qb_out_uri, 'w')
+    qb_file.write("%f\n" % qb_result)
+    qb_file.close()
+    LOGGER.info("Qb = %f", qb_result)
+
+    pixel_size = pygeoprocessing.geoprocessing.get_cell_size_from_uri(
+        recharge_uri)
+    ri_nodata = pygeoprocessing.geoprocessing.get_nodata_from_uri(recharge_uri)
+
+    def vri_op(ri_array):
+        """calc vri index"""
+        return numpy.where(
+            ri_array != ri_nodata, ri_array / qb_result, ri_nodata)
+
+    pygeoprocessing.geoprocessing.vectorize_datasets(
+        [recharge_uri], vri_op, vri_uri,
+        gdal.GDT_Float32, ri_nodata, pixel_size, 'intersection',
+        vectorize_op=False, datasets_are_pre_aligned=True)
+
+    LOGGER.info('calculating r_sum_avail_pour')
+    seasonal_water_yield_core.calculate_r_sum_avail_pour(
+        r_sum_avail_uri, outflow_weights_uri, outflow_direction_uri,
+        r_sum_avail_pour_uri)
+
+    LOGGER.info('calculating slow flow')
+    print dem_uri_aligned, recharge_avail_uri, r_sum_avail_uri,\
+        r_sum_avail_pour_uri, outflow_direction_uri, outflow_weights_uri,\
+        stream_uri, sf_uri, sf_down_uri
+
+    seasonal_water_yield_core.route_sf(
+        dem_uri_aligned, recharge_avail_uri, r_sum_avail_uri,
+        r_sum_avail_pour_uri, outflow_direction_uri, outflow_weights_uri,
+        stream_uri, sf_uri, sf_down_uri)
+
+    LOGGER.info('  (\\w/)  SWY Complete!')
+    LOGGER.info('  (..  \\ ')
+    LOGGER.info(' _/  )  \\______')
+    LOGGER.info('(oo /\'\\        )`,')
+    LOGGER.info(' `--\' (v  __( / ||')
+    LOGGER.info('       |||  ||| ||')
+    LOGGER.info('      //_| //_|')
+
+
+def calculate_quick_flow(
+        precip_uri_list, lulc_uri,
+        cn_uri, n_events, stream_uri, qfi_uri, qf_monthly_uri_list,
+        si_uri):
+    """Calculates quick flow """
+
+    si_nodata = -1
+    cn_nodata = pygeoprocessing.geoprocessing.get_nodata_from_uri(cn_uri)
+    def si_op(ci_array, stream_array):
+        """potential maximum retention"""
+        si_array = 1000.0 / ci_array - 10
+        si_array = numpy.where(ci_array != cn_nodata, si_array, si_nodata)
+        si_array[stream_array == 1] = 0
+        return si_array
+
+    LOGGER.info('calculating Si')
+    pixel_size = pygeoprocessing.geoprocessing.get_cell_size_from_uri(lulc_uri)
+    pygeoprocessing.geoprocessing.vectorize_datasets(
+        [cn_uri, stream_uri], si_op, si_uri, gdal.GDT_Float32,
+        si_nodata, pixel_size, 'intersection', vectorize_op=False,
+        datasets_are_pre_aligned=True)
+
+    qf_nodata = -1
+    p_nodata = pygeoprocessing.geoprocessing.get_nodata_from_uri(
+        precip_uri_list[0])
+
+    for m_index in range(1, N_MONTHS + 1):
+        def qf_op(pm_array, s_array, stream_array):
+            """calculate quickflow"""
+            inner_value = pm_array/float(n_events[m_index])/25.4 - 0.2 * s_array
+            numerator = numpy.where(
+                inner_value > 0,
+                25.4 * n_events[m_index] * inner_value**2, 0.0)
+
+            denominator = pm_array/float(n_events[m_index])/25.4 +0.8 * s_array
+            quickflow = numpy.where(
+                (pm_array == p_nodata) | (s_array == si_nodata) |
+                (denominator == 0), qf_nodata, numerator / denominator)
+            quickflow[stream_array == 1] = pm_array[stream_array == 1]
+            return quickflow
+
+        LOGGER.info('calculating QFi_%d of %d', m_index, N_MONTHS)
+        pygeoprocessing.geoprocessing.vectorize_datasets(
+            [precip_uri_list[m_index-1], si_uri, stream_uri], qf_op,
+            qf_monthly_uri_list[m_index-1], gdal.GDT_Float32, qf_nodata,
+            pixel_size, 'intersection', vectorize_op=False,
+            datasets_are_pre_aligned=True)
+        del qf_op
+
+    LOGGER.info('calculating QFi')
+    def qfi_sum(*qf_values):
+        """sum the monthly qfis"""
+        qf_sum = qf_values[0].copy()
+        for index in range(1, len(qf_values)):
+            qf_sum += qf_values[index]
+        qf_sum[qf_values[0] == qf_nodata] = qf_nodata
+        return qf_sum
+    pygeoprocessing.geoprocessing.vectorize_datasets(
+        qf_monthly_uri_list, qfi_sum, qfi_uri,
+        gdal.GDT_Float32, qf_nodata, pixel_size, 'intersection',
+        vectorize_op=False, datasets_are_pre_aligned=True)