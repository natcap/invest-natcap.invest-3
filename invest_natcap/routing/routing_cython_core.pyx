--- conflicted
+++ resolved
@@ -1200,14 +1200,10 @@
                 current_distance += (
                     neighbor_distance + step_size * factor) * outflow_weight
 
-<<<<<<< HEAD
-=======
             if not update_downstream:
                 distance_block[row_index, col_index,
                     row_block_offset, col_block_offset] = current_distance
                 cache_dirty[row_index, col_index] = 1
-
->>>>>>> 414a220b
         if not update_downstream:
             #mark flat_index as processed
             block_cache.update_cache(
