"""
"""
from osgeo import gdal, ogr, osr
#gdal.UseExceptions()
from pygeoprocessing import geoprocessing as raster_utils

import logging
<<<<<<< HEAD
import pprint as pp

import blue_carbon_io as io
import blue_carbon_model as model
=======

import copy
import os

import random

import operator
import math

import numpy
>>>>>>> e8ec4f12

logging.basicConfig(format='%(asctime)s %(name)-20s %(levelname)-8s \
%(message)s', level=logging.DEBUG, datefmt='%m/%d/%Y %H:%M:%S ')

LOGGER = logging.getLogger('invest_natcap.blue_carbon.blue_carbon')


<<<<<<< HEAD
=======
def transition_soil_carbon(area_final, carbon_final, depth_final,
                           transition_rate, year, area_initial,
                           carbon_initial, depth_initial):
    """This is the formula for calculating the transition of soil carbon

    .. math:: (af * cf * df) - \
           \\frac{1}{(1 + tr)^y} * \
           [(af * cf * df) - \
            (ai * ci * di)]

    where

    * :math:`af` is area_final
    * :math:`cf` is carbon_final
    * :math:`df` is depth_final
    * :math:`tr` is transition_rate
    * :math:`y` is year
    * :math:`ai` is area_initial
    * :math:`ci` is carbon_initial
    * :math:`di` is depth_initial

    Args:
        area_final (float): The final area of the carbon
        carbon_final (float): The final amount of carbon per volume
        depth_final (float): The final depth of carbon
        transition_rate (float): The rate at which the transition occurs
        year (float): The amount of time in years overwhich the transition occurs
        area_initial (float): The intial area of the carbon
        carbon_initial (float): The iniital amount of carbon per volume
        depth_initial (float): The initial depth of carbon

    Returns:
        float: Transition amount of soil carbon
    """

    return (area_final * carbon_final * depth_final) - \
           (1/((1 + transition_rate) ** year)) * \
           ((area_final * carbon_final * depth_final) - \
            (area_initial * carbon_initial * depth_initial))


def datasource_from_dataset_bounding_box_uri(dataset_uri, datasource_uri):
    """Creates a shapefile with the bounding box from a raster.

    Args:
        dataset_uri (str): The uri for the input raster.
        datasource_uri (str): The uri for the output shapefile.

    Returns:
        None
    """
    LOGGER.debug("Creating extent from: %s", dataset_uri)
    LOGGER.debug("Storing extent in: %s", datasource_uri)

    # getting projection and bounding box information
    geotransform = raster_utils.get_geotransform_uri(dataset_uri)
    bounding_box = raster_utils.get_bounding_box(dataset_uri)
    upper_left_x, upper_left_y, lower_right_x, lower_right_y = bounding_box

    # loading shapefile drive and opening output for writing
    driver = ogr.GetDriverByName('ESRI Shapefile')

    if os.path.exists(datasource_uri):
        driver.DeleteDataSource(datasource_uri)

    datasource = driver.CreateDataSource(datasource_uri)
    if datasource is None:
        msg = "Could not create %s." % datasource_uri
        LOGGER.error(msg)
        raise IOError, msg

    dataset = gdal.Open(dataset_uri)

    # adding arbitrary attribute data
    field_name = "Id"
    field_value = 1

    # add projection
    srs = osr.SpatialReference()
    srs.ImportFromWkt(dataset.GetProjectionRef())

    # create layer with field definitions
    layer = datasource.CreateLayer("raster", geom_type = ogr.wkbPolygon, srs = srs)
    field_defn = ogr.FieldDefn(field_name,ogr.OFTInteger)
    layer.CreateField(field_defn)

    feature_defn = layer.GetLayerDefn()

    # create polygon
    polygon = ogr.Geometry(ogr.wkbPolygon)
    ring = ogr.Geometry(ogr.wkbLinearRing)

    ring.AddPoint(upper_left_x, upper_left_y)
    ring.AddPoint(lower_right_x, upper_left_y)
    ring.AddPoint(lower_right_x, lower_right_y)
    ring.AddPoint(upper_left_x, lower_right_y)
    ring.AddPoint(upper_left_x, upper_left_y)

    ring.CloseRings()
    polygon.AddGeometry(ring)

    # create a new feature
    feature = ogr.Feature(feature_defn)
    feature.SetGeometry(polygon)
    feature.SetField(field_name, field_value)

    layer.CreateFeature(feature)

    # clean up and write to disk
    polygon = None
    feature = None

    datasource = None


def sum_uri(dataset_uri, datasource_uri):
    """Wrapper call to raster_utils.aggregate_raster_values_uri to extract total

    Args:
        dataset_uri (str): The uri for the input raster.
        datasource_uri (str): The uri for the input shapefile.

    Returns:
        float: The total of the raster values within the shapefile
    """
    total = raster_utils.aggregate_raster_values_uri(dataset_uri, datasource_uri).total
    return total.__getitem__(total.keys().pop())


def sum_by_category_uri(category_uri, value_uri,categories=None):
    if categories == None:
        categories = raster_utils.unique_raster_values_count(category_uri).keys()

    category_src = gdal.Open(category_uri)
    category_band = category_src.GetRasterBand(1)

    values_src = gdal.Open(value_uri)
    values_band = values_src.GetRasterBand(1)

    category_sum = dict(zip(categories,[0]*len(categories)))
    for category in categories:
        for row_index in range(category_band.YSize):
            category_array = category_band.ReadAsArray(0, row_index, category_band.XSize, 1)[0]
            values_array = values_band.ReadAsArray(0, row_index, values_band.XSize, 1)[0]

            category_sum[category]+=numpy.sum(values_array[category_array == category])

    return category_sum


def alignment_check_uri(dataset_uri_list):
    dataset_uri = dataset_uri_list[0]
    dataset = gdal.Open(dataset_uri)
    srs = osr.SpatialReference()
    srs.SetProjection(dataset.GetProjection())

    base_n_rows = dataset.RasterYSize
    base_n_cols = dataset.RasterXSize
    base_linear_units = srs.GetLinearUnits()
    base_geotransform = dataset.GetGeoTransform()

    dataset = None

    for dataset_uri in dataset_uri_list[1:]:
        dataset = gdal.Open(dataset_uri)
        srs.SetProjection(dataset.GetProjection())

        LOGGER.debug("Checking linear units.")
        if srs.GetLinearUnits() != base_linear_units:
            msg = "Linear unit mismatch."
            LOGGER.error(msg)
            raise ValueError, msg

        LOGGER.debug("Checking origin, cell size, and rotation of pixels.")
        if dataset.GetGeoTransform() != base_geotransform:
            msg = "Geotransform mismatch."
            LOGGER.error(msg)
            raise ValueError, msg

        LOGGER.debug("Checking extents.")
        if dataset.RasterYSize != base_n_rows:
            msg = "Number or rows mismatch."
            LOGGER.error(msg)
            raise ValueError, msg

        if dataset.RasterXSize != base_n_cols:
            msg = "Number of columns mismatch."
            LOGGER.error(msg)
            raise ValueError, msg

        dataset = None

    return True


def emissions_interpolation(start_year, end_year, this_year, next_year, alpha):
    """
    returns the proportion of the half-life contained within the subrange
    """
    return ((1 - (0.5 ** ((next_year - start_year)/alpha))) - (1 - (0.5 ** ((this_year - start_year)/alpha))))/(1 - (0.5 ** ((end_year - start_year)/alpha)))


>>>>>>> e8ec4f12
def execute(args):
    """Entry point for the blue carbon model.

    :param args["workspace_dir"]: The directory to hold output from a particular model run
    :type args["workspace_dir"]: str
    :param args["lulc_uri_1"]: The land use land cover raster for time 1.
    :type args["lulc_uri_1"]: str
    :param args["year_1"]: The year for the land use land cover raster for time 1.
    :type args["year_1"]: int
    :param args["lulc_uri_2"]: The land use land cover raster for time 2.
    :type args["lulc_uri_2"]: str
    :param args["year_2"]: The year for the land use land cover raster for time 2.
    :type args["year_2"]: int
    :param args["lulc_uri_3"]: The land use land cover raster for time 3.
    :type args["lulc_uri_3"]: str
    :param args["year_3"]: The year for the land use land cover raster for time 3.
    :type args["year_3"]: int
    :param args["lulc_uri_4"]: The land use land cover raster for time 4.
    :type args["lulc_uri_4"]: str
    :param args["year_4"]: The year for the land use land cover raster for time 4.
    :type args["year_4"]: int
    :param args["lulc_uri_5"]: The land use land cover raster for time 5.
    :type args["lulc_uri_5"]: str
    :param args["year_5"]: The year for the land use land cover raster for time 5.
    :type args["year_5"]: int

    """
<<<<<<< HEAD
    vars_dict = io.fetch_args(args)

    # with open('output.txt', 'wt') as out:
    #     pp.pprint(vars_dict, stream=out)
    # return
=======
    # preprocess args for possible ease of adoption of future IUI features
    # this creates a hypothetical IUI element from existing element
    lulc_list = []
    for i in range(1,6):
        if "year_%i" % i in args:
            lulc_list.append({"uri": args["lulc_uri_%i" % i], "year": args["year_%i" % i]})
        else:
            break

    # create a list of the analysis years and a dictionary of the correspond rasters
    lulc_uri_dict = dict([(lulc["year"], lulc["uri"]) for lulc in lulc_list])
    lulc_years = lulc_uri_dict.keys()
    lulc_years.sort()

    # constants
    gdal_format = "GTiff"
    gdal_type_carbon = gdal.GDT_Float64
    nodata_default_int = -1
    nodata_default_float = -1
    gdal_type_identity_raster = gdal.GDT_Int16

    # inputs parameters
    workspace_dir = args["workspace_dir"]
    analysis_year = args["analysis_year"]


    debug_log_file = open(os.path.join(workspace_dir, "debug.txt"), mode="w")
    debug_log = logging.StreamHandler(debug_log_file)
    debug_log.setFormatter(logging.Formatter(fmt='%(asctime)s %(message)s', datefmt="%M:%S"))
    LOGGER.addHandler(debug_log)

    # copy LULC for analysis year
    lulc_uri_dict[analysis_year]=lulc_uri_dict[lulc_years[-1]]

    # carbon schedule
    carbon_schedule_field_key = "Year"
    carbon_schedule_field_rate = "Price"

    if "carbon_schedule" in args:
        carbon_schedule_csv = raster_utils.get_lookup_from_csv(args["carbon_schedule"], carbon_schedule_field_key)

    # carbon pools table
    carbon_uri = args["carbon_pools_uri"]

    carbon_field_key = "Id"
    carbon_field_veg = "Veg Type"
    carbon_field_above = "Above (MtCO2e / ha)"
    carbon_field_below = "Below (MtCO2e / ha)"
    carbon_field_soil = "Soil (MtCO2e / ha-m)"
    carbon_field_litter = "Litter (MtCO2e / ha)"
    carbon_field_depth = "Soil Depth (m)"
    carbon_acc_bio_field = "Bio_accum_rate (MtCO2e / ha-yr)"
    carbon_acc_soil_field = "Soil_accum_rate (MtCO2e / ha-yr)"

    # transition matrix
    trans_comment_uri = args["transition_matrix_uri"]

    # remove transition comment
    trans_uri = raster_utils.temporary_filename()
    trans_file = open(trans_uri, 'w')
    trans_comment_table = open(trans_comment_uri).readlines()
    row_count = len(trans_comment_table[0].strip().strip(",").split(","))
    trans_file.write("".join(trans_comment_table[:row_count-1]))
    trans_file.close()

    trans_field_key = "Id"
    trans_acc = "Accumulation"

    # disturbance table
    dis_bio_csv_uri = args["biomass_disturbance_csv_uri"]
    dis_soil_csv_uri = args["soil_disturbance_csv_uri"]

    dis_field_key = "veg type"
    dis_field_veg_name = "veg name"

    # #accumulation table
    # acc_soil_csv_uri = args["soil_accumulation_csv_uri"]
    # acc_soil_field_key = "veg type"
    # acc_bio_csv_uri = args["biomass_accumulation_csv_uri"]
    # acc_bio_field_key = "veg type"

    # half-life table
    half_life_csv_uri = args["half_life_csv_uri"]
    half_life_field_key = "veg type"
    half_life_field_bio = "biomass (years)"
    half_life_field_soil = "soil (years)"

    # #valuation flags
    # private_valuation = args["private_valuation"]
    # social_valuation = args["social_valuation"]

    # outputs
    extent_name = "extent.shp"
    report_name = "core_report.htm"
    blue_carbon_csv_name = "sequestration.csv"
    intermediate_dir = "intermediate"

    if not os.path.exists(os.path.join(workspace_dir, intermediate_dir)):
        os.makedirs(os.path.join(workspace_dir, intermediate_dir))

    # carbon pool file names
    above_name = os.path.join(intermediate_dir, "%i_stock_above.tif")
    below_name = os.path.join(intermediate_dir, "%i_stock_below.tif")
    soil_name = os.path.join(intermediate_dir, "%i_stock_soil.tif")
    litter_name = os.path.join(intermediate_dir, "%i_stock_litter.tif")
    bio_name = os.path.join(intermediate_dir, "%i_stock_bio.tif")
    carbon_name = "stock_%i.tif"

    veg_stock_bio_name = os.path.join(intermediate_dir, "%i_veg_%i_stock_biomass.tif")
    veg_stock_soil_name = os.path.join(intermediate_dir, "%i_veg_%i_stock_soil.tif")

    # carbon litter
    veg_litter_name = os.path.join(intermediate_dir, "%i_veg_%i_litter.tif")

    # carbon accumulation file names
    acc_soil_name = os.path.join(intermediate_dir, "%i_acc_soil.tif")
    acc_soil_co_name = os.path.join(intermediate_dir, "%i_%i_acc_soil_co.tif")
    acc_bio_name = os.path.join(intermediate_dir, "%i_acc_bio.tif")
    acc_bio_co_name = os.path.join(intermediate_dir, "%i_%i_acc_bio_co.tif")

    veg_acc_bio_name = os.path.join(intermediate_dir, "%i_%i_veg_%i_acc_bio.tif")
    veg_acc_soil_name = os.path.join(intermediate_dir, "%i_%i_veg_%i_acc_soil.tif")
    veg_dis_bio_name = os.path.join(intermediate_dir, "%i_%i_veg_%i_dis_bio.tif")
    veg_dis_soil_name = os.path.join(intermediate_dir, "%i_%i_veg_%i_dis_soil.tif")

    # carbon disturbance file names
    dis_bio_co_name = os.path.join(intermediate_dir, "%i_%i_dis_bio_co.tif")
    dis_soil_co_name = os.path.join(intermediate_dir, "%i_%i_dis_soil_co.tif")
    dis_bio_name = os.path.join(intermediate_dir, "%i_dis_bio.tif")
    dis_soil_name = os.path.join(intermediate_dir, "%i_dis_soil.tif")

    # half-life file names
    dis_bio_half_name = os.path.join(intermediate_dir, "%i_%i_dis_bio_half.tif")
    dis_bio_em_name = os.path.join(intermediate_dir, "%i_dis_bio_em.tif")
    dis_bio_adj_name = os.path.join(intermediate_dir, "%i_dis_bio_adj.tif")

    dis_soil_half_name = os.path.join(intermediate_dir, "%i_%i_dis_soil_half.tif")
    dis_soil_em_name = os.path.join(intermediate_dir, "%i_dis_soil_em.tif")
    dis_soil_adj_name = os.path.join(intermediate_dir, "%i_dis_soil_adj.tif")

    # adjusted carbon file names
    adj_above_name = os.path.join(intermediate_dir, "%i_adj_above.tif")
    adj_below_name = os.path.join(intermediate_dir, "%i_adj_below.tif")
    adj_bio_name = os.path.join(intermediate_dir, "%i_adj_bio.tif")
    adj_soil_name = os.path.join(intermediate_dir, "%i_adj_soil.tif")

    adj_dis_soil_veg_name = os.path.join(intermediate_dir, "%i_adj_dis_soil_veg_%i.tif")
    adj_dis_bio_veg_name = os.path.join(intermediate_dir, "%i_adj_dis_bio_veg_%i.tif")

    adj_undis_soil_veg_name = os.path.join(intermediate_dir, "%i_adj_undis_soil_veg_%i.tif")
    adj_undis_bio_veg_name = os.path.join(intermediate_dir, "%i_adj_undis_bio_veg_%i.tif")

    veg_adj_acc_bio_name = os.path.join(intermediate_dir, "%i_%i_veg_%i_adj_acc_bio.tif")
    veg_adj_acc_soil_name = os.path.join(intermediate_dir, "%i_%i_veg_%i_adj_acc_soil.tif")
    veg_adj_dis_bio_name = os.path.join(intermediate_dir, "%i_%i_veg_%i_adj_dis_bio.tif")
    veg_adj_dis_soil_name = os.path.join(intermediate_dir, "%i_%i_veg_%i_adj_dis_soil.tif")

    veg_adj_em_dis_bio_name = os.path.join(intermediate_dir, "%i_%i_veg_%i_adj_em_dis_bio.tif")
    veg_adj_em_dis_soil_name = os.path.join(intermediate_dir, "%i_%i_veg_%i_adj_em_dis_soil.tif")

    # emission file names
    veg_mask_name = os.path.join(intermediate_dir, "%i_veg_mask_%i.tif")

    dis_bio_veg_name = os.path.join(intermediate_dir, "%i_dis_bio_veg_%i.tif")
    dis_soil_veg_name = os.path.join(intermediate_dir, "%i_dis_soil_veg_%i.tif")

    undis_bio_veg_name = os.path.join(intermediate_dir, "%i_undis_bio_veg_%i.tif")
    undis_soil_veg_name = os.path.join(intermediate_dir, "%i_undis_soil_veg_%i.tif")

    em_soil_veg_name = os.path.join(intermediate_dir, "%i_%i_em_soil_veg_%i.tif")
    em_bio_veg_name = os.path.join(intermediate_dir, "%i_%i_em_bio_veg_%i.tif")

    veg_em_bio_name = os.path.join(intermediate_dir, "%i_%i_veg_%i_em_bio.tif")
    veg_em_soil_name = os.path.join(intermediate_dir, "%i_%i_veg_%i_em_soil.tif")

    acc_value_name = os.path.join(intermediate_dir, "%i_%i_acc_npv.tif")
    em_bio_value_name = os.path.join(intermediate_dir, "%i_%i_em_bio_npv.tif")
    em_soil_value_name = os.path.join(intermediate_dir, "%i_%i_em_soil_npv.tif")
    value_name = "%i_%i_npv.tif"


    em_name = os.path.join(intermediate_dir, "%i_%i_em.tif")

    # net file names
    net_dis_bio_veg_name = os.path.join(intermediate_dir, "%i_net_dis_bio_veg_%i.tif")
    net_dis_soil_veg_name = os.path.join(intermediate_dir, "%i_net_dis_soil_veg_%i.tif")

    # totals
    this_total_acc_soil_name = os.path.join(intermediate_dir, "%i_%i_soil_acc.tif")
    this_total_acc_bio_name = os.path.join(intermediate_dir, "%i_%i_bio_acc.tif")
    this_total_dis_soil_name = os.path.join(intermediate_dir, "%i_%i_soil_dis.tif")
    this_total_dis_bio_name = os.path.join(intermediate_dir, "%i_%i_bio_dis.tif")
    net_sequestration_name = "sequest_%i_%i.tif"
    gain_name = "gain_%i_%i.tif"
    loss_name = "loss_%i_%i.tif"

    # uri

    extent_uri = os.path.join(workspace_dir, extent_name)
    report_uri = os.path.join(workspace_dir, report_name)
    blue_carbon_csv_uri = os.path.join(workspace_dir, blue_carbon_csv_name)

    # process inputs
    # load tables from files
    # acc_soil = raster_utils.get_lookup_from_csv(acc_soil_csv_uri, acc_soil_field_key)
    # acc_bio = raster_utils.get_lookup_from_csv(acc_bio_csv_uri, acc_bio_field_key)

    dis_bio = raster_utils.get_lookup_from_csv(dis_bio_csv_uri, dis_field_key)
    # adding accumulation value to disturbance table
    for k in dis_bio:
        dis_bio[k][trans_acc] = 0.0

    dis_soil = raster_utils.get_lookup_from_csv(dis_soil_csv_uri, dis_field_key)
    # adding accumulation values to disturbance table
    for k in dis_soil:
        dis_soil[k][trans_acc] = 0.0

    trans = raster_utils.get_lookup_from_csv(trans_uri, trans_field_key)
    carbon = raster_utils.get_lookup_from_csv(carbon_uri, carbon_field_key)

    class InfiniteDict:
        def __init__(self, k, v):
            self.d = {k : v}
>>>>>>> e8ec4f12

    # Biophysical Component
    vars_dict = model.run_biophysical(vars_dict)

<<<<<<< HEAD
    # Valuation Component
    if args["do_private_valuation"]:
        model.run_valuation(vars_dict)
=======
        def __repr__(self):
            return repr(self.d)

    # constructing accumulation tables from carbon table
    acc_soil = {}
    for k in carbon:
        acc_soil[k] = InfiniteDict(trans_acc, carbon[k][carbon_acc_soil_field])

    acc_bio = {}
    for k in carbon:
        acc_bio[k] = InfiniteDict(trans_acc, carbon[k][carbon_acc_bio_field])

    half_life = raster_utils.get_lookup_from_csv(half_life_csv_uri, half_life_field_key)
    # print half_life

    # validate disturbance and accumulation tables
    change_types = set()
    for k1 in trans:
        for k2 in trans:
            change_types.add(trans[k1][str(k2)])

##    change_columns = set(acc_soil[random.choice(list(acc_soil.keys()))].keys())
##    if change_columns.issuperset(change_types):
##        LOGGER.debug("Soil accumulation table valid.")
##    else:
##        msg = "The transition matrix contains the following value(s) not in soil the accumulation table: %s", str(change_types.difference(change_columns))
##        LOGGER.error(msg)
##        raise ValueError, msg
##
##    change_columns = set(dis_soil[random.choice(list(dis_soil.keys()))].keys())
##    if change_columns.issuperset(change_types):
##        LOGGER.debug("Soil disturbance table valid.")
##    else:
##        msg = "The transition matrix contains the following value(s) not in the soil disturbance table: %s", str(change_types.difference(change_columns))
##        LOGGER.error(msg)
##        raise ValueError, msg
##
##    change_columns = set(acc_bio[random.choice(list(acc_bio.keys()))].keys())
##    if change_columns.issuperset(change_types):
##        LOGGER.debug("Biomass accumulation table valid.")
##    else:
##        msg = "The transition matrix contains the following value(s) not in the biomass accumulation table: %s", str(change_types.difference(change_columns))
##        LOGGER.error(msg)
##        raise ValueError, msg
##
##    change_columns = set(dis_bio[random.choice(list(dis_bio.keys()))].keys())
##    if change_columns.issuperset(change_types):
##        LOGGER.debug("Biomass disturbance table valid.")
##    else:
##        msg = "The transition matrix contains the following value(s) not in the biomass disturbance table: %s", str(change_types.difference(change_columns))
##        LOGGER.error(msg)
##        raise ValueError, msg

    # validating data
    nodata_lulc = set([raster_utils.get_nodata_from_uri(lulc_uri_dict[k]) for k in lulc_uri_dict])
    if len(nodata_lulc) == 1:
        LOGGER.debug("All rasters have the same nodata value.")
        nodata_lulc = nodata_lulc.pop()
    else:
        msg = "All rasters must have the same nodata value."
        LOGGER.error(msg)
        raise ValueError, msg

    cell_size = set([raster_utils.get_cell_size_from_uri(lulc_uri_dict[k]) for k in lulc_uri_dict])
    if len(cell_size) == 1:
        LOGGER.debug("All rasters have the same cell size.")
        cell_size = cell_size.pop()
    else:
        msg = "All rasters must have the same cell size."
        LOGGER.error(msg)
        raise ValueError, msg

    LOGGER.debug("Checking alignment.")
    try:
        alignment_check_uri([lulc_uri_dict[k] for k in lulc_uri_dict])
    except ValueError, msg:
        LOGGER.error("Alignment check FAILED.")
        LOGGER.error(msg)
        raise ValueError, msg

    # construct dictionaries for single parameter lookups
    conversion = (raster_utils.get_cell_size_from_uri(lulc_uri_dict[lulc_years[0]]) ** 2) / 10000.0 #convert to Ha

    LOGGER.debug("Cell size is %s hectacres.", conversion)

    veg_dict = dict([(k, int(carbon[k][carbon_field_veg])) for k in carbon])

    veg_type_list = list(set([veg_dict[k] for k in veg_dict]))

    # create carbon field dictionary
    veg_field_dict = {}
    for veg_type in veg_type_list:
        veg_field_dict[veg_type] = {}
        for field in [carbon_field_above, carbon_field_below, carbon_field_litter, carbon_field_soil]:
            veg_field_dict[veg_type][field] = {}
            for k in carbon:
                if int(carbon[k][carbon_field_veg]) == veg_type:
                    veg_field_dict[veg_type][field][k] = float(carbon[k][field]) * conversion
                else:
                    veg_field_dict[veg_type][field][k] = 0.0

    # add biomass to carbon field
    carbon_field_bio = "bio"
    for veg_type in veg_type_list:
        veg_field_dict[veg_type][carbon_field_bio] = {}
        for k in carbon:
            veg_field_dict[veg_type][carbon_field_bio][k] = veg_field_dict[veg_type][carbon_field_below][k] + veg_field_dict[veg_type][carbon_field_above][k]

    # create transition field dictionary
    acc_soil_name = "acc_soil"
    acc_bio_name = "acc_bio"
    dis_bio_name = "dis_bio"
    dis_soil_name = "dis_soil"

    # accumulation
    # print acc_soil
    veg_trans_acc_dict = {}
    for veg_type in veg_type_list:
        veg_trans_acc_dict[veg_type] = {}
        for component, component_dict in [(acc_soil_name, acc_soil),
                                          (acc_bio_name, acc_bio)]:
            veg_trans_acc_dict[veg_type][component] = {}
            for original_lulc in trans:
                veg_trans_acc_dict[veg_type][component][original_lulc] = {}
                for transition_lulc in trans:
                    if int(carbon[transition_lulc][carbon_field_veg]) == veg_type:
                        veg_trans_acc_dict[veg_type][component][(original_lulc, transition_lulc)] = component_dict[transition_lulc][trans[original_lulc][str(transition_lulc)]] * conversion
                    else:
                        veg_trans_acc_dict[veg_type][component][(original_lulc, transition_lulc)] = 0.0

    # print veg_trans_acc_dict

    # disturbance
    trans_dis_dict = {}
    for component, component_dict in [(dis_bio_name, dis_bio),
                                      (dis_soil_name, dis_soil)]:
        trans_dis_dict[component] = {}
        for original_lulc in trans:
            for transition_lulc in trans:
                trans_dis_dict[component][(original_lulc, transition_lulc)] = component_dict[carbon[original_lulc][carbon_field_veg]][trans[original_lulc][str(transition_lulc)]]

    # vectorize datasets operations
    # standard ops
    def add_op(*values):
        if nodata_default_int in values:
            return nodata_default_int
        return reduce(operator.add, values)

    def sub_op(*values):
        if nodata_default_int in values:
            return nodata_default_int
        return reduce(operator.sub, values)

    def mul_op(*values):
        if nodata_default_int in values:
            return nodata_default_int
        return reduce(operator.mul,values)

    # custom ops
    def acc_bio_op_closure(veg_type, t):
        def acc_bio_co_op(original_lulc, transition_lulc):
            if nodata_lulc in [original_lulc, transition_lulc]:
                return nodata_default_float
            return veg_trans_acc_dict[veg_type][acc_bio_name][(int(original_lulc), int(transition_lulc))] * t

        return acc_bio_co_op

    def acc_soil_op_closure(veg_type, t):
        def acc_soil_co_op(original_lulc, transition_lulc):
            if nodata_lulc in [original_lulc, transition_lulc]:
                return nodata_default_float
            return veg_trans_acc_dict[veg_type][acc_soil_name][(int(original_lulc), int(transition_lulc))] * t

        return acc_soil_co_op

    def dis_bio_op(carbon_base, original_lulc, transition_lulc):
        if nodata_lulc in [carbon_base, original_lulc, transition_lulc]:
            return nodata_default_float
        return carbon_base * trans_dis_dict[dis_bio_name][(int(original_lulc), int(transition_lulc))]

    def dis_soil_op(carbon_base, original_lulc, transition_lulc):
        if nodata_lulc in [carbon_base, original_lulc, transition_lulc]:
            return nodata_default_float
        return carbon_base * trans_dis_dict[dis_soil_name][(int(original_lulc), int(transition_lulc))]

    def adj_op(base, acc, dis):
        if nodata_default_float in [base, acc, dis]:
            return nodata_default_float
        else:
            return base + acc - dis

    def net_sequestration_op(bio_acc, bio_dis, soil_acc, soil_dis):
        if nodata_default_float in [bio_acc, bio_dis, soil_acc, soil_dis]:
            return nodata_default_float
        else:
            return ((bio_acc + soil_acc) - (bio_dis + soil_dis))

    def veg_adj_op(base, adj, mask):
        if nodata_default_float in [base, adj, mask]:
            return nodata_default_float
        else:
            return base + (adj * mask)

    def vectorize_carbon_datasets(dataset_uri_list, dataset_pixel_op, dataset_out_uri):
        raster_utils.vectorize_datasets(dataset_uri_list,
                                        dataset_pixel_op,
                                        dataset_out_uri,
                                        gdal_type_carbon,
                                        nodata_default_float,
                                        cell_size,
                                        "union")

    def half_life_op_closure(veg_type, half_life_field, alpha_t):
        def h_l_op(c):
            if c is nodata_default_float:
                return c
            alpha = half_life[veg_type][half_life_field]
            # print repr(alpha_t), repr(alpha), repr(c)
            try:
                h_l = alpha_t/float(alpha)
                resid = 0.5 ** h_l
                coeff = 1 - resid
                r = coeff * c
                # if c > 0:
                    # print repr(c), repr(h_l), repr(resid), repr(coeff), repr(r)
                return r
            except ValueError:
                # return 0 if alpha is None
                return 0
        return h_l_op

    LOGGER.info("Running analysis.")
    # calculate stock carbon values
    this_year = lulc_years[0]
    this_uri = lulc_uri_dict[this_year]

    # #add reclass entry for nodata
    # above_dict[int(nodata_lulc)] = nodata_default_float
    # below_dict[int(nodata_lulc)] = nodata_default_float
    # soil_dict[int(nodata_lulc)] = nodata_default_float
    # litter_dict[int(nodata_lulc)] = nodata_default_float
    # depth_dict[int(nodata_lulc)] = nodata_default_float

    LOGGER.info("Calculating stock carbon values.")
    #local variable names
    this_above_uri = os.path.join(workspace_dir, above_name % this_year)
    this_below_uri = os.path.join(workspace_dir, below_name % this_year)
    this_soil_uri = os.path.join(workspace_dir, soil_name % this_year)
    this_litter_uri = os.path.join(workspace_dir, litter_name % this_year)
    this_bio_uri = os.path.join(workspace_dir, bio_name % this_year)

    # create vegetation specific stock values for biomass and soil
    base_veg_acc_bio = "base_veg_acc_bio"
    base_veg_acc_soil = "base_veg_acc_soil"
    base_veg_dis_bio = "base_veg_dis_bio"
    base_veg_dis_soil = "base_veg_dis_soil"
    veg_base_uri_dict = {}

    # creating zero-fill raster for initial disturbed carbon
    zero_raster_uri = os.path.join(workspace_dir, os.path.join(intermediate_dir, "zeros.tif"))
    raster_utils.new_raster_from_base_uri(this_uri,
                                          zero_raster_uri,
                                          gdal_format,
                                          nodata_default_int,
                                          gdal_type_identity_raster,
                                          fill_value = 0)

    for veg_type in veg_type_list:
        veg_base_uri_dict[veg_type] = {}

        this_veg_stock_soil_uri = os.path.join(workspace_dir, veg_stock_soil_name % (this_year, veg_type))
        this_veg_stock_bio_uri = os.path.join(workspace_dir, veg_stock_bio_name % (this_year, veg_type))

        raster_utils.reclassify_dataset_uri(this_uri,
                                            veg_field_dict[veg_type][carbon_field_bio],
                                            this_veg_stock_bio_uri,
                                            gdal_type_carbon,
                                            nodata_default_float,
                                            exception_flag = "values_required")

        raster_utils.reclassify_dataset_uri(this_uri,
                                            veg_field_dict[veg_type][carbon_field_soil],
                                            this_veg_stock_soil_uri,
                                            gdal_type_carbon,
                                            nodata_default_float,
                                            exception_flag = "values_required")

        veg_base_uri_dict[veg_type][base_veg_acc_bio] = this_veg_stock_bio_uri
        veg_base_uri_dict[veg_type][base_veg_acc_soil] = this_veg_stock_soil_uri
        veg_base_uri_dict[veg_type][base_veg_dis_bio] = zero_raster_uri
        veg_base_uri_dict[veg_type][base_veg_dis_soil] = zero_raster_uri


    ## loop over lulc years

    # create extent shapefile
    datasource_from_dataset_bounding_box_uri(this_uri, extent_uri)
    # print veg_trans_acc_dict
    totals = {}
    stock_uri_dict = {}
    for this_year, next_year in zip(lulc_years, lulc_years[1:]+[analysis_year]):
        this_total_carbon_uri = os.path.join(workspace_dir, carbon_name % this_year)
        this_total_carbon_uri_list = []

        this_total_acc_soil_uri = os.path.join(workspace_dir, this_total_acc_soil_name % (this_year, next_year))
        this_total_acc_bio_uri = os.path.join(workspace_dir, this_total_acc_bio_name % (this_year, next_year))
        this_total_dis_soil_uri = os.path.join(workspace_dir, this_total_dis_soil_name % (this_year, next_year))
        this_total_dis_bio_uri = os.path.join(workspace_dir, this_total_dis_bio_name % (this_year, next_year))
        this_total_em_uri = os.path.join(workspace_dir, em_name % (this_year, next_year))

        veg_acc_bio_uri_list = []
        veg_acc_soil_uri_list = []
        veg_dis_bio_uri_list = []
        veg_dis_soil_uri_list = []
        veg_seq_uri_list = []
        # em_uri_list = []

        totals[this_year] = {}

        LOGGER.info("Transition from %i to %i.", this_year, next_year)
        this_uri = lulc_uri_dict[this_year]
        next_uri = lulc_uri_dict[next_year]

        t = next_year - this_year

        for veg_type in veg_type_list:
            totals[this_year][veg_type] = {}

            LOGGER.info("Processing vegetation type %i.", veg_type)
            # litter URI's
            this_veg_litter_uri = os.path.join(workspace_dir, veg_litter_name % (this_year, veg_type))

            # disturbance and accumulation URI's
            this_veg_acc_bio_uri = os.path.join(workspace_dir, veg_acc_bio_name % (this_year, next_year, veg_type))
            this_veg_acc_soil_uri = os.path.join(workspace_dir, veg_acc_soil_name % (this_year, next_year, veg_type))
            this_veg_dis_bio_uri = os.path.join(workspace_dir, veg_dis_bio_name % (this_year, next_year, veg_type))
            this_veg_dis_soil_uri = os.path.join(workspace_dir, veg_dis_soil_name % (this_year, next_year, veg_type))

            # transition adjusted URI's
            this_veg_adj_acc_bio_uri = os.path.join(workspace_dir, veg_adj_acc_bio_name % (this_year, next_year, veg_type))
            this_veg_adj_acc_soil_uri = os.path.join(workspace_dir, veg_adj_acc_soil_name % (this_year, next_year, veg_type))
            this_veg_adj_dis_bio_uri = os.path.join(workspace_dir, veg_adj_dis_bio_name % (this_year, next_year, veg_type))
            this_veg_adj_dis_soil_uri = os.path.join(workspace_dir, veg_adj_dis_soil_name % (this_year, next_year, veg_type))

            # emission URI's
            this_veg_em_bio_uri = os.path.join(workspace_dir, veg_em_bio_name  % (this_year, next_year, veg_type))
            this_veg_em_soil_uri = os.path.join(workspace_dir, veg_em_soil_name  % (this_year, next_year, veg_type))

            # emission adjusted URI's
            this_veg_adj_em_dis_bio_uri = os.path.join(workspace_dir, veg_adj_em_dis_bio_name  % (this_year, next_year, veg_type))
            this_veg_adj_em_dis_soil_uri = os.path.join(workspace_dir, veg_adj_em_dis_soil_name  % (this_year, next_year, veg_type))

            # # litter
            raster_utils.reclassify_dataset_uri(this_uri,
                                                veg_field_dict[veg_type][carbon_field_litter],
                                                this_veg_litter_uri,
                                                gdal_type_carbon,
                                                nodata_default_float,
                                                exception_flag = "values_required")

            # # accumulation
            # biomass accumulation
            vectorize_carbon_datasets([this_uri, next_uri],
                                       acc_bio_op_closure(veg_type, t),
                                       this_veg_acc_bio_uri)

            # soil accumulation
            vectorize_carbon_datasets([this_uri, next_uri],
                                       acc_soil_op_closure(veg_type, t),
                                       this_veg_acc_soil_uri)

            # # disturbance
            # biomass disturbance
            vectorize_carbon_datasets([veg_base_uri_dict[veg_type][base_veg_acc_bio], this_uri, next_uri],
                                      dis_bio_op,
                                      this_veg_dis_bio_uri)

            # soil disturbance
            vectorize_carbon_datasets([veg_base_uri_dict[veg_type][base_veg_acc_soil], this_uri, next_uri],
                                      dis_soil_op,
                                      this_veg_dis_soil_uri)

            # # transition adjustments
            # transition adjusted undisturbed biomass
            vectorize_carbon_datasets([veg_base_uri_dict[veg_type][base_veg_acc_bio], this_veg_acc_bio_uri, this_veg_dis_bio_uri],
                                      adj_op,
                                      this_veg_adj_acc_bio_uri)

            # transition adjusted undisturbed soil
            vectorize_carbon_datasets([veg_base_uri_dict[veg_type][base_veg_acc_soil], this_veg_acc_soil_uri, this_veg_dis_soil_uri],
                                      adj_op,
                                      this_veg_adj_acc_soil_uri)

            # transition adjusted disturbed biomass
            vectorize_carbon_datasets([veg_base_uri_dict[veg_type][base_veg_dis_bio], this_veg_dis_bio_uri],
                                      add_op,
                                      this_veg_adj_dis_bio_uri)

            # transition adjusted disturbed soil
            vectorize_carbon_datasets([veg_base_uri_dict[veg_type][base_veg_dis_soil], this_veg_dis_soil_uri],
                                      add_op,
                                      this_veg_adj_dis_soil_uri)

            # # emissions
            # biomass emissions
            vectorize_carbon_datasets([this_veg_adj_dis_bio_uri],
                                      half_life_op_closure(veg_type, half_life_field_bio, t),
                                      this_veg_em_bio_uri)

            # soil emissions
            vectorize_carbon_datasets([this_veg_adj_dis_soil_uri],
                                      half_life_op_closure(veg_type, half_life_field_soil, t),
                                      this_veg_em_soil_uri)

            # em_uri_list = []
            # em_uri_list.append(this_veg_em_bio_uri)
            # em_uri_list.append(this_veg_em_soil_uri)

            # #emissions adjustment
            # emissions adjusted disturbed biomass
            vectorize_carbon_datasets([this_veg_adj_dis_bio_uri, this_veg_em_bio_uri],
                                      sub_op,
                                      this_veg_adj_em_dis_bio_uri)

            # emissions adjusted disturbed soil
            vectorize_carbon_datasets([this_veg_adj_dis_soil_uri, this_veg_em_soil_uri],
                                      sub_op,
                                      this_veg_adj_em_dis_soil_uri)

            # totals
            # this_total_carbon_uri_list.append(this_veg_adj_acc_bio_uri)
            # this_total_carbon_uri_list.append(this_veg_adj_acc_soil_uri)
            # this_total_carbon_uri_list.append(this_veg_litter_uri)

            veg_acc_bio_uri_list.append(this_veg_acc_bio_uri)
            veg_acc_soil_uri_list.append(this_veg_acc_soil_uri)
            veg_dis_bio_uri_list.append(this_veg_dis_bio_uri)
            veg_dis_soil_uri_list.append(this_veg_dis_soil_uri)

            for name, uri in [(veg_acc_bio_name, this_veg_acc_bio_uri),
                              (veg_acc_soil_name, this_veg_acc_soil_uri),
                              (veg_dis_bio_name, this_veg_dis_bio_uri),
                              (veg_dis_soil_name, this_veg_dis_soil_uri),
                              (veg_adj_acc_bio_name, this_veg_adj_acc_bio_uri),
                              (veg_adj_acc_soil_name, this_veg_adj_acc_soil_uri),
                              (veg_adj_dis_bio_name, this_veg_adj_dis_bio_uri),
                              (veg_adj_dis_soil_name, this_veg_adj_dis_soil_uri),
                              (veg_em_bio_name, this_veg_em_bio_uri),
                              (veg_em_soil_name, this_veg_em_soil_uri),
                              (veg_adj_em_dis_bio_name, this_veg_adj_em_dis_bio_uri),
                              (veg_adj_em_dis_soil_name, this_veg_adj_em_dis_soil_uri)]:
                totals[this_year][veg_type][name] = sum_uri(uri, extent_uri)

            ##switch base carbon rasters
            this_total_carbon_uri_list.append(veg_base_uri_dict[veg_type][base_veg_acc_bio])
            this_total_carbon_uri_list.append(veg_base_uri_dict[veg_type][base_veg_acc_soil])
            this_total_carbon_uri_list.append(this_veg_litter_uri)

            veg_base_uri_dict[veg_type][base_veg_acc_bio] = this_veg_adj_acc_bio_uri
            veg_base_uri_dict[veg_type][base_veg_acc_soil] = this_veg_adj_acc_soil_uri
            veg_base_uri_dict[veg_type][base_veg_dis_bio] = this_veg_adj_em_dis_bio_uri
            veg_base_uri_dict[veg_type][base_veg_dis_soil] = this_veg_adj_em_dis_soil_uri

        vectorize_carbon_datasets(this_total_carbon_uri_list,
                                  add_op,
                                  this_total_carbon_uri)

        stock_uri_dict[this_year] = this_total_carbon_uri

        ## carbon totals
        # vectorize_carbon_datasets(em_uri_list,
        #                           add_op,
        #                           this_total_em_uri)

        vectorize_carbon_datasets(veg_acc_bio_uri_list,
                                  add_op,
                                  this_total_acc_bio_uri)

        vectorize_carbon_datasets(veg_acc_soil_uri_list,
                                  add_op,
                                  this_total_acc_soil_uri)

        vectorize_carbon_datasets(veg_dis_bio_uri_list,
                                  add_op,
                                  this_total_dis_bio_uri)

        vectorize_carbon_datasets(veg_dis_soil_uri_list,
                                  add_op,
                                  this_total_dis_soil_uri)

    # analysis year raster
    this_total_carbon_uri = os.path.join(workspace_dir, carbon_name % analysis_year)
    this_total_carbon_uri_list = []
    for veg_type in veg_type_list:
        this_veg_litter_uri = os.path.join(workspace_dir,
                                           veg_litter_name % (lulc_years[-1],
                                                              veg_type))

        this_veg_adj_acc_bio_uri = os.path.join(workspace_dir,
                                                veg_adj_acc_bio_name % (lulc_years[-1],
                                                                        analysis_year,
                                                                        veg_type))
        this_veg_adj_acc_soil_uri = os.path.join(workspace_dir,
                                                 veg_adj_acc_soil_name % (lulc_years[-1],
                                                                          analysis_year,
                                                                          veg_type))

        this_total_carbon_uri_list.append(this_veg_litter_uri)
        this_total_carbon_uri_list.append(this_veg_adj_acc_bio_uri)
        this_total_carbon_uri_list.append(this_veg_adj_acc_soil_uri)

    vectorize_carbon_datasets(this_total_carbon_uri_list,
                              add_op,
                              this_total_carbon_uri)

    stock_uri_dict[analysis_year] = this_total_carbon_uri

    def pos_op(v):
        if v is nodata_default_float:
            return v
        elif v >= 0:
            return v
        else:
            return 0

    def neg_op(v):
        if v is nodata_default_float:
            return v
        elif v < 0:
            return v * -1
        else:
            return 0

    for i, this_year in enumerate(lulc_years):
        for next_year in (lulc_years+[analysis_year])[i+1:]:
            LOGGER.info("Calculating sequestration from %i to %i.", this_year, next_year)
            total_seq_uri = os.path.join(workspace_dir, net_sequestration_name % (this_year, next_year))
            gain_uri = os.path.join(workspace_dir, gain_name % (this_year, next_year))
            loss_uri = os.path.join(workspace_dir, loss_name % (this_year, next_year))

            stock_uri_list = [stock_uri_dict[next_year],
                              stock_uri_dict[this_year]]
            vectorize_carbon_datasets(stock_uri_list,
                                      sub_op,
                                      total_seq_uri)

            vectorize_carbon_datasets([total_seq_uri],
                                      pos_op,
                                      gain_uri)

            vectorize_carbon_datasets([total_seq_uri],
                                      neg_op,
                                      loss_uri)

    ## generate csv
    # open csv
    if args["do_private_valuation"]:
        #tabulate results
        csv = open(blue_carbon_csv_uri, 'w')

        header = ["Start Year", "End Year", "Accumulation"]
        # header += ["Veg %i Bio Emissions" % i for i in veg_type_list]
        # header += ["Veg %i Soil Emissions" % i for i in veg_type_list]
        header += ["Total Emissions", "Sequestration", "Value",
                   "Discount Factor", "Cost"]

        csv.write(",".join(header))

        if not args["do_price_table"]:
            # If no price table, create carbon schedule
            carbon_schedule = {}
            for year in range(lulc_years[0], analysis_year + 1):
                carbon_schedule[year] = {"Price": float(
                    args["carbon_value"]) * ((
                        1 + (float(args["rate_change"]) / float(100))) ** (
                        year - lulc_years[0]))}
        else:
            # Fetch carbon schedule from provided price table
            carbon_schedule = raster_utils.get_lookup_from_csv(
                args["carbon_schedule"], "Year")

        period_op_dict = {}
        for start_year, end_year in zip(lulc_years, (lulc_years+[analysis_year])[1:]):
            period_op_dict[start_year] = {}
            period_op_dict[start_year]["accumulation_divisor"] = end_year - start_year
            period_op_dict[start_year]["biomass_half_life"] = {}
            period_op_dict[start_year]["soil_half_life"] = {}
            period_op_dict[start_year]["price"] = {}
            period_op_dict[start_year]["discount_factor"] = {}

            for this_year, next_year in zip(range(start_year, end_year),
                                            range(start_year + 1, end_year + 1)):
                LOGGER.debug("Interpolating from %i to %i.", this_year, next_year)

                row = [str(this_year), str(next_year)]
                accumulation = 0
                emissions = 0
                sequestration = 0

                for source in [veg_acc_bio_name,
                               veg_acc_soil_name]:
                    for veg_type in veg_type_list:
                        accumulation += totals[start_year][veg_type][source] / period_op_dict[start_year]["accumulation_divisor"]

                row.append(str(accumulation))

                period_op_dict[start_year]["biomass_half_life"][this_year] = {}
                for veg_type in veg_type_list:
                    try:
                        c = emissions_interpolation(start_year,
                                                    end_year,
                                                    this_year,
                                                    next_year,
                                                    float(half_life[veg_type][half_life_field_bio]))
                    except ValueError:
                        c = 0

                    period_op_dict[start_year]["biomass_half_life"][this_year][veg_type] = c
                    # row.append(str(totals[start_year][veg_type][veg_em_bio_name] * c))

                    emissions += totals[start_year][veg_type][veg_em_bio_name] * c

                period_op_dict[start_year]["soil_half_life"][this_year] = {}
                for veg_type in veg_type_list:
                    try:
                        c = emissions_interpolation(start_year,
                                                    end_year,
                                                    this_year,
                                                    next_year,
                                                    float(half_life[veg_type][half_life_field_soil]))
                    except ValueError:
                        c = 0

                    period_op_dict[start_year]["soil_half_life"][this_year][veg_type] = c
                    # row.append(str(totals[start_year][veg_type][veg_em_soil_name] * c))

                    emissions += totals[start_year][veg_type][veg_em_soil_name] * c

                sequestration = accumulation - emissions

                row.append(str(emissions))
                row.append(str(sequestration))

                price = float(carbon_schedule[this_year][carbon_schedule_field_rate])
                period_op_dict[start_year]["price"][this_year] = price

                discount = (1 + (float(args["discount_rate"])/float(100))) ** (this_year-lulc_years[0])

                period_op_dict[start_year]["discount_factor"][this_year] = discount

                row.append(str(price))
                row.append(str(discount))
                row.append(str(sequestration * price / discount))

                csv.write("\n" + ",".join(row))

        csv.close()


        # generate value rasters
        value_uri_list = []
        for this_year, next_year in zip(lulc_years, lulc_years[1:]+[analysis_year]):
            LOGGER.info("Generating valuation rasters for era %i to %i.",
                        this_year,
                        next_year)

            # converting period variables into era variables
            accumulation_factor = 0
            LOGGER.debug("Accumulation factor: %s" % str(accumulation_factor))
            for period in period_op_dict[this_year]["price"]:
                price = period_op_dict[this_year]["price"][period]
                discount = period_op_dict[this_year]["discount_factor"][period]
                acc_fraction = 1 / float(period_op_dict[this_year]["accumulation_divisor"])

                accumulation_factor += acc_fraction * price / float(discount)
                LOGGER.debug("Accumulation factor: %s" % str(accumulation_factor))

            emission_biomass_veg_factor_dict = {}
            emission_soil_veg_factor_dict = {}
            for veg_type in veg_type_list:
                emission_biomass_veg_factor_dict[veg_type] = 0
                emission_soil_veg_factor_dict[veg_type] = 0

                for period in period_op_dict[this_year]["price"]:
                    price = period_op_dict[this_year]["price"][period]
                    discount = period_op_dict[this_year]["discount_factor"][period]
                    bio_fract = period_op_dict[this_year]["biomass_half_life"][period][veg_type]
                    soil_fract = period_op_dict[this_year]["soil_half_life"][period][veg_type]

                    emission_biomass_veg_factor_dict[veg_type] += bio_fract * price / float(discount)
                    emission_soil_veg_factor_dict[veg_type] += soil_fract * price / float(discount)

            # create value rasters
            LOGGER.debug("Calculating accumulation value raster.")
            def acc_price_op(*values):
                if nodata_default_float in values:
                    return nodata_default_float
                else:
                    return sum([v * accumulation_factor for v in values])

            acc_uri_list = []
            for veg_type in veg_type_list:
                acc_uri_list.append(os.path.join(workspace_dir, veg_acc_bio_name % (this_year, next_year, veg_type)))
                acc_uri_list.append(os.path.join(workspace_dir, veg_acc_soil_name % (this_year, next_year, veg_type)))

            acc_value_uri = os.path.join(workspace_dir, acc_value_name  % (this_year, next_year))
            vectorize_carbon_datasets(acc_uri_list,
                                      acc_price_op,
                                      acc_value_uri)

            LOGGER.debug("Calculating biomass emissions value raster.")
            def em_op_closure(indecies, em_dict):
                def em_op(*values):
                    if nodata_default_float in values:
                        return nodata_default_float
                    else:
                        return sum([v * em_dict[i]  for v, i in zip(values, indecies)])
                return em_op

            em_uri_list = []
            em_uri_veg_type_list = []
            for veg_type in veg_type_list:
                em_uri_list.append(os.path.join(workspace_dir, veg_em_bio_name  % (this_year, next_year, veg_type)))
                em_uri_veg_type_list.append(veg_type)

            em_bio_value_uri = os.path.join(workspace_dir, em_bio_value_name  % (this_year, next_year))
            vectorize_carbon_datasets(em_uri_list,
                                      em_op_closure(em_uri_veg_type_list, emission_biomass_veg_factor_dict),
                                      em_bio_value_uri)

            LOGGER.debug("Calculating soil emissions value raster.")
            em_uri_list = []
            em_uri_veg_type_list = []
            for veg_type in veg_type_list:
                em_uri_list.append(os.path.join(workspace_dir, veg_em_soil_name  % (this_year, next_year, veg_type)))
                em_uri_veg_type_list.append(veg_type)

            em_soil_value_uri = os.path.join(workspace_dir, em_soil_value_name  % (this_year, next_year))
            vectorize_carbon_datasets(em_uri_list,
                                      em_op_closure(em_uri_veg_type_list, emission_soil_veg_factor_dict),
                                      em_soil_value_uri)

            LOGGER.debug("Calculating sequestration value raster.")
            value_uri = os.path.join(workspace_dir, value_name  % (this_year, next_year))
            vectorize_carbon_datasets([acc_value_uri,
                                       em_bio_value_uri,
                                       em_soil_value_uri],
                                      sub_op,
                                      value_uri)
            value_uri_list.append(value_uri)

        total_value_uri = os.path.join(workspace_dir, value_name % (lulc_years[0], analysis_year))
        vectorize_carbon_datasets(value_uri_list,
                                  add_op,
                                  total_value_uri)

    # open report
    report = open(report_uri, 'w')
    report.write("<HTML><TITLE>InVEST - Blue Carbon Report</TITLE><BODY>")

    # totals
    report.write("<B>Output Tables</B>")

    ## gains and losses
    report.write("<P><B>Carbon Gained/Lost</B>")
    column_name_list = ["Start-End Year",
                        "Gain",
                        "Loss",
                        "Net<BR>(Sequestration)"]

    report.write("\n<TABLE BORDER=1><TR><TD ALIGN=\"CENTER\"><B>%s</B></TD></TR>" % "</B></TD><TD ALIGN=\"CENTER\"><B>".join(column_name_list))

    for this_year, next_year in zip(lulc_years, (lulc_years+[analysis_year])[1:]):
        row = ["%i-%i" % (this_year, next_year)]

        total_seq_uri = os.path.join(workspace_dir, net_sequestration_name % (this_year, next_year))
        gain_uri = os.path.join(workspace_dir, gain_name % (this_year, next_year))
        loss_uri = os.path.join(workspace_dir, loss_name % (this_year, next_year))

        gain = sum_uri(gain_uri, extent_uri)
        loss = sum_uri(loss_uri, extent_uri)
        total_seq = sum_uri(total_seq_uri, extent_uri)

        row.append(str(int(gain)))
        row.append(str(int(loss)))
        row.append(str(int(total_seq)))

        report.write("\n<TR><TD ALIGN=\"RIGHT\">%s</TD></TR>" % "</TD><TD ALIGN=\"RIGHT\">".join(row))

    report.write("\n</TABLE>")

    ## accumulation and disturbance
    report.write("<P><B>Carbon Accumulation/Disturbance</B>")
    column_name_list = ["Start-End Year",
                        "Biomass Accumulation",
                        "Soil Accumulation",
                        "Biomass Disturbance",
                        "Soil Disturbance",
                        "Emissions<BR>(Biomass)",
                        "Emissions<BR>(Soil)"]

    report.write("\n<TABLE BORDER=1><TR><TD ALIGN=\"CENTER\"><B>%s</B></TD></TR>" % "</B></TD><TD ALIGN=\"CENTER\"><B>".join(column_name_list))

    for i, this_year in enumerate(lulc_years):
        row = ["%i-%i" % (this_year, (lulc_years+[analysis_year])[i+1])]

        for name in [veg_acc_bio_name,
                     veg_dis_bio_name,
                     veg_acc_soil_name,
                     veg_dis_soil_name,
                     veg_em_bio_name,
                     veg_em_soil_name]:

            total = 0
            for veg_type in veg_type_list:
                total += totals[this_year][veg_type][name]

            row.append(total)
        row.append(row[1]+row[3]-row[5]-row[6])

        report.write("<TR><TD ALIGN=\"RIGHT\">%s</TD></TR>" % "</TD><TD ALIGN=\"RIGHT\">".join(
            [str(value) for value in [row[0],
             int(row[1]),
             int(row[3]),
             int(row[2]),
             int(row[4]),
             int(row[5]),
             int(row[6])]]))

    report.write("\n</TABLE>")

    # valuation
    if args["do_private_valuation"]:
        report.write("\n<P><P><B>Valuation (in specified valuation currency)</B>")
        column_name_list = ["Start-End Year",
                            "Accumulation",
                            "Biomass Emission",
                            "Soil Emission",
                            "Sequestration"]

        report.write("\n<TABLE BORDER=1><TR><TD ALIGN=\"CENTER\"><B>%s</B></TD></TR>" % "</B></TD><TD ALIGN=\"CENTER\"><B>".join(column_name_list))

        for this_year, next_year in zip(lulc_years, lulc_years[1:]+[analysis_year]):
            row = ["%i-%i" % (this_year, next_year)]

            acc_value_uri = os.path.join(workspace_dir, acc_value_name  % (this_year, next_year))
            em_bio_value_uri = os.path.join(workspace_dir, em_bio_value_name  % (this_year, next_year))
            em_soil_value_uri = os.path.join(workspace_dir, em_soil_value_name  % (this_year, next_year))
            value_uri = os.path.join(workspace_dir, value_name  % (this_year, next_year))

            for uri in [acc_value_uri,
                        em_bio_value_uri,
                        em_soil_value_uri,
                        value_uri]:

                row.append(str(int(sum_uri(uri, extent_uri))))

            report.write("<TR><TD ALIGN=\"RIGHT\">" + "</TD><TD ALIGN=\"RIGHT\">".join(row) + "</TR></TD>")

        report.write("\n</TABLE>")

    # input CSVs
    report.write("<P><P><B>Input Tables</B><P><P>")

    for csv_uri, name in [(carbon_uri, "Stock Carbon"),
                          (half_life_csv_uri, "Decay Rates (Half-Life)")]:
        csv = open(csv_uri)
        table = "\n<TABLE BORDER=1><TR><TD><B>"
        table += "</B></TD><TD><B>".join([td.replace(" (","<BR>(",1) for td in csv.readline().strip().split(",")])
        table += "</B></TD></TR>\n"
        for line in csv:
            table += "<TR><TD>" + line.strip().replace(",","</TD><TD>") + "</TD></TR>\n"
        table += "</TABLE>"

        csv.close()

        report.write("<P><P><B>%s</B>" % name)
        report.write(table)

    csv_uri = trans_uri
    name = "Transition Matrix"

    csv = open(csv_uri)
    table = "\n<TABLE BORDER=1><TR><TD><B>"
    table += csv.readline().strip().replace(",","</B></TD><TD><B>")
    table += "</B></TD></TR>\n"
    for line in csv:
        table += "<TR><TD>" + line.strip().replace(",","</TD><TD>") + "</TD></TR>\n"
    table += "</TABLE>"

    report.write("<P><P><B>%s</B>" % name)
    report.write(table)

    csv.close()

    for csv_uri, name in [(dis_bio_csv_uri, "Biomass Disturbance"),
                          (dis_soil_csv_uri, "Soil Disturbance")]:
        csv = open(csv_uri)
        table = "\n<TABLE BORDER=1><TR><TD><B>"
        table += csv.readline().strip().replace(",","</B></TD><TD><B>")
        table += "</B></TD></TR>\n"
        for line in csv:
            line = line.strip().split(",")
            line = line[:2] + [str(float(v) * 100)+"%" for v in line[2:]]
            table += "<TR><TD>" + ",".join(line).replace(",","</TD><TD>") + "</TD></TR>\n"
        table += "</TABLE>"

        report.write("<P><P><B>%s</B>" % name)
        report.write(table)

        csv.close()

    # close report
    report.write("\n</BODY></HTML>")
    report.close()

##
##    ##clean up
    driver = gdal.GetDriverByName('GTiff')
    driver.Delete(zero_raster_uri)
##    for year in lulc_years[1:]:
##        LOGGER.debug("Cleaning up intermediates for year %i." % year)
##        driver.Delete(os.path.join(workspace_dir, above_name % year))
##        driver.Delete(os.path.join(workspace_dir, below_name % year))
##        driver.Delete(os.path.join(workspace_dir, soil_name % year))
##        #driver.Delete(os.path.join(workspace_dir, litter_name % year))
##        driver.Delete(os.path.join(workspace_dir, bio_name % year))
##        #driver.Delete(os.path.join(workspace_dir, carbon_name % year))
##
##    for uri in acc_soil_uri_list+dis_soil_uri_list+dis_bio_uri_list:
##        driver.Delete(uri)
##
##    datasource = ogr.Open(extent_uri, 1)
##    datasource.DeleteLayer(0)
##    datasource = None

##    debug_log.flush()
##    debug_log = None
##    debug_log_file.close()
>>>>>>> e8ec4f12
<|MERGE_RESOLUTION|>--- conflicted
+++ resolved
@@ -5,23 +5,10 @@
 from pygeoprocessing import geoprocessing as raster_utils
 
 import logging
-<<<<<<< HEAD
 import pprint as pp
 
 import blue_carbon_io as io
 import blue_carbon_model as model
-=======
-
-import copy
-import os
-
-import random
-
-import operator
-import math
-
-import numpy
->>>>>>> e8ec4f12
 
 logging.basicConfig(format='%(asctime)s %(name)-20s %(levelname)-8s \
 %(message)s', level=logging.DEBUG, datefmt='%m/%d/%Y %H:%M:%S ')
@@ -29,211 +16,6 @@
 LOGGER = logging.getLogger('invest_natcap.blue_carbon.blue_carbon')
 
 
-<<<<<<< HEAD
-=======
-def transition_soil_carbon(area_final, carbon_final, depth_final,
-                           transition_rate, year, area_initial,
-                           carbon_initial, depth_initial):
-    """This is the formula for calculating the transition of soil carbon
-
-    .. math:: (af * cf * df) - \
-           \\frac{1}{(1 + tr)^y} * \
-           [(af * cf * df) - \
-            (ai * ci * di)]
-
-    where
-
-    * :math:`af` is area_final
-    * :math:`cf` is carbon_final
-    * :math:`df` is depth_final
-    * :math:`tr` is transition_rate
-    * :math:`y` is year
-    * :math:`ai` is area_initial
-    * :math:`ci` is carbon_initial
-    * :math:`di` is depth_initial
-
-    Args:
-        area_final (float): The final area of the carbon
-        carbon_final (float): The final amount of carbon per volume
-        depth_final (float): The final depth of carbon
-        transition_rate (float): The rate at which the transition occurs
-        year (float): The amount of time in years overwhich the transition occurs
-        area_initial (float): The intial area of the carbon
-        carbon_initial (float): The iniital amount of carbon per volume
-        depth_initial (float): The initial depth of carbon
-
-    Returns:
-        float: Transition amount of soil carbon
-    """
-
-    return (area_final * carbon_final * depth_final) - \
-           (1/((1 + transition_rate) ** year)) * \
-           ((area_final * carbon_final * depth_final) - \
-            (area_initial * carbon_initial * depth_initial))
-
-
-def datasource_from_dataset_bounding_box_uri(dataset_uri, datasource_uri):
-    """Creates a shapefile with the bounding box from a raster.
-
-    Args:
-        dataset_uri (str): The uri for the input raster.
-        datasource_uri (str): The uri for the output shapefile.
-
-    Returns:
-        None
-    """
-    LOGGER.debug("Creating extent from: %s", dataset_uri)
-    LOGGER.debug("Storing extent in: %s", datasource_uri)
-
-    # getting projection and bounding box information
-    geotransform = raster_utils.get_geotransform_uri(dataset_uri)
-    bounding_box = raster_utils.get_bounding_box(dataset_uri)
-    upper_left_x, upper_left_y, lower_right_x, lower_right_y = bounding_box
-
-    # loading shapefile drive and opening output for writing
-    driver = ogr.GetDriverByName('ESRI Shapefile')
-
-    if os.path.exists(datasource_uri):
-        driver.DeleteDataSource(datasource_uri)
-
-    datasource = driver.CreateDataSource(datasource_uri)
-    if datasource is None:
-        msg = "Could not create %s." % datasource_uri
-        LOGGER.error(msg)
-        raise IOError, msg
-
-    dataset = gdal.Open(dataset_uri)
-
-    # adding arbitrary attribute data
-    field_name = "Id"
-    field_value = 1
-
-    # add projection
-    srs = osr.SpatialReference()
-    srs.ImportFromWkt(dataset.GetProjectionRef())
-
-    # create layer with field definitions
-    layer = datasource.CreateLayer("raster", geom_type = ogr.wkbPolygon, srs = srs)
-    field_defn = ogr.FieldDefn(field_name,ogr.OFTInteger)
-    layer.CreateField(field_defn)
-
-    feature_defn = layer.GetLayerDefn()
-
-    # create polygon
-    polygon = ogr.Geometry(ogr.wkbPolygon)
-    ring = ogr.Geometry(ogr.wkbLinearRing)
-
-    ring.AddPoint(upper_left_x, upper_left_y)
-    ring.AddPoint(lower_right_x, upper_left_y)
-    ring.AddPoint(lower_right_x, lower_right_y)
-    ring.AddPoint(upper_left_x, lower_right_y)
-    ring.AddPoint(upper_left_x, upper_left_y)
-
-    ring.CloseRings()
-    polygon.AddGeometry(ring)
-
-    # create a new feature
-    feature = ogr.Feature(feature_defn)
-    feature.SetGeometry(polygon)
-    feature.SetField(field_name, field_value)
-
-    layer.CreateFeature(feature)
-
-    # clean up and write to disk
-    polygon = None
-    feature = None
-
-    datasource = None
-
-
-def sum_uri(dataset_uri, datasource_uri):
-    """Wrapper call to raster_utils.aggregate_raster_values_uri to extract total
-
-    Args:
-        dataset_uri (str): The uri for the input raster.
-        datasource_uri (str): The uri for the input shapefile.
-
-    Returns:
-        float: The total of the raster values within the shapefile
-    """
-    total = raster_utils.aggregate_raster_values_uri(dataset_uri, datasource_uri).total
-    return total.__getitem__(total.keys().pop())
-
-
-def sum_by_category_uri(category_uri, value_uri,categories=None):
-    if categories == None:
-        categories = raster_utils.unique_raster_values_count(category_uri).keys()
-
-    category_src = gdal.Open(category_uri)
-    category_band = category_src.GetRasterBand(1)
-
-    values_src = gdal.Open(value_uri)
-    values_band = values_src.GetRasterBand(1)
-
-    category_sum = dict(zip(categories,[0]*len(categories)))
-    for category in categories:
-        for row_index in range(category_band.YSize):
-            category_array = category_band.ReadAsArray(0, row_index, category_band.XSize, 1)[0]
-            values_array = values_band.ReadAsArray(0, row_index, values_band.XSize, 1)[0]
-
-            category_sum[category]+=numpy.sum(values_array[category_array == category])
-
-    return category_sum
-
-
-def alignment_check_uri(dataset_uri_list):
-    dataset_uri = dataset_uri_list[0]
-    dataset = gdal.Open(dataset_uri)
-    srs = osr.SpatialReference()
-    srs.SetProjection(dataset.GetProjection())
-
-    base_n_rows = dataset.RasterYSize
-    base_n_cols = dataset.RasterXSize
-    base_linear_units = srs.GetLinearUnits()
-    base_geotransform = dataset.GetGeoTransform()
-
-    dataset = None
-
-    for dataset_uri in dataset_uri_list[1:]:
-        dataset = gdal.Open(dataset_uri)
-        srs.SetProjection(dataset.GetProjection())
-
-        LOGGER.debug("Checking linear units.")
-        if srs.GetLinearUnits() != base_linear_units:
-            msg = "Linear unit mismatch."
-            LOGGER.error(msg)
-            raise ValueError, msg
-
-        LOGGER.debug("Checking origin, cell size, and rotation of pixels.")
-        if dataset.GetGeoTransform() != base_geotransform:
-            msg = "Geotransform mismatch."
-            LOGGER.error(msg)
-            raise ValueError, msg
-
-        LOGGER.debug("Checking extents.")
-        if dataset.RasterYSize != base_n_rows:
-            msg = "Number or rows mismatch."
-            LOGGER.error(msg)
-            raise ValueError, msg
-
-        if dataset.RasterXSize != base_n_cols:
-            msg = "Number of columns mismatch."
-            LOGGER.error(msg)
-            raise ValueError, msg
-
-        dataset = None
-
-    return True
-
-
-def emissions_interpolation(start_year, end_year, this_year, next_year, alpha):
-    """
-    returns the proportion of the half-life contained within the subrange
-    """
-    return ((1 - (0.5 ** ((next_year - start_year)/alpha))) - (1 - (0.5 ** ((this_year - start_year)/alpha))))/(1 - (0.5 ** ((end_year - start_year)/alpha)))
-
-
->>>>>>> e8ec4f12
 def execute(args):
     """Entry point for the blue carbon model.
 
@@ -261,1183 +43,16 @@
     :type args["year_5"]: int
 
     """
-<<<<<<< HEAD
     vars_dict = io.fetch_args(args)
 
     # with open('output.txt', 'wt') as out:
     #     pp.pprint(vars_dict, stream=out)
     # return
-=======
-    # preprocess args for possible ease of adoption of future IUI features
-    # this creates a hypothetical IUI element from existing element
-    lulc_list = []
-    for i in range(1,6):
-        if "year_%i" % i in args:
-            lulc_list.append({"uri": args["lulc_uri_%i" % i], "year": args["year_%i" % i]})
-        else:
-            break
-
-    # create a list of the analysis years and a dictionary of the correspond rasters
-    lulc_uri_dict = dict([(lulc["year"], lulc["uri"]) for lulc in lulc_list])
-    lulc_years = lulc_uri_dict.keys()
-    lulc_years.sort()
-
-    # constants
-    gdal_format = "GTiff"
-    gdal_type_carbon = gdal.GDT_Float64
-    nodata_default_int = -1
-    nodata_default_float = -1
-    gdal_type_identity_raster = gdal.GDT_Int16
-
-    # inputs parameters
-    workspace_dir = args["workspace_dir"]
-    analysis_year = args["analysis_year"]
-
-
-    debug_log_file = open(os.path.join(workspace_dir, "debug.txt"), mode="w")
-    debug_log = logging.StreamHandler(debug_log_file)
-    debug_log.setFormatter(logging.Formatter(fmt='%(asctime)s %(message)s', datefmt="%M:%S"))
-    LOGGER.addHandler(debug_log)
-
-    # copy LULC for analysis year
-    lulc_uri_dict[analysis_year]=lulc_uri_dict[lulc_years[-1]]
-
-    # carbon schedule
-    carbon_schedule_field_key = "Year"
-    carbon_schedule_field_rate = "Price"
-
-    if "carbon_schedule" in args:
-        carbon_schedule_csv = raster_utils.get_lookup_from_csv(args["carbon_schedule"], carbon_schedule_field_key)
-
-    # carbon pools table
-    carbon_uri = args["carbon_pools_uri"]
-
-    carbon_field_key = "Id"
-    carbon_field_veg = "Veg Type"
-    carbon_field_above = "Above (MtCO2e / ha)"
-    carbon_field_below = "Below (MtCO2e / ha)"
-    carbon_field_soil = "Soil (MtCO2e / ha-m)"
-    carbon_field_litter = "Litter (MtCO2e / ha)"
-    carbon_field_depth = "Soil Depth (m)"
-    carbon_acc_bio_field = "Bio_accum_rate (MtCO2e / ha-yr)"
-    carbon_acc_soil_field = "Soil_accum_rate (MtCO2e / ha-yr)"
-
-    # transition matrix
-    trans_comment_uri = args["transition_matrix_uri"]
-
-    # remove transition comment
-    trans_uri = raster_utils.temporary_filename()
-    trans_file = open(trans_uri, 'w')
-    trans_comment_table = open(trans_comment_uri).readlines()
-    row_count = len(trans_comment_table[0].strip().strip(",").split(","))
-    trans_file.write("".join(trans_comment_table[:row_count-1]))
-    trans_file.close()
-
-    trans_field_key = "Id"
-    trans_acc = "Accumulation"
-
-    # disturbance table
-    dis_bio_csv_uri = args["biomass_disturbance_csv_uri"]
-    dis_soil_csv_uri = args["soil_disturbance_csv_uri"]
-
-    dis_field_key = "veg type"
-    dis_field_veg_name = "veg name"
-
-    # #accumulation table
-    # acc_soil_csv_uri = args["soil_accumulation_csv_uri"]
-    # acc_soil_field_key = "veg type"
-    # acc_bio_csv_uri = args["biomass_accumulation_csv_uri"]
-    # acc_bio_field_key = "veg type"
-
-    # half-life table
-    half_life_csv_uri = args["half_life_csv_uri"]
-    half_life_field_key = "veg type"
-    half_life_field_bio = "biomass (years)"
-    half_life_field_soil = "soil (years)"
-
-    # #valuation flags
-    # private_valuation = args["private_valuation"]
-    # social_valuation = args["social_valuation"]
-
-    # outputs
-    extent_name = "extent.shp"
-    report_name = "core_report.htm"
-    blue_carbon_csv_name = "sequestration.csv"
-    intermediate_dir = "intermediate"
-
-    if not os.path.exists(os.path.join(workspace_dir, intermediate_dir)):
-        os.makedirs(os.path.join(workspace_dir, intermediate_dir))
-
-    # carbon pool file names
-    above_name = os.path.join(intermediate_dir, "%i_stock_above.tif")
-    below_name = os.path.join(intermediate_dir, "%i_stock_below.tif")
-    soil_name = os.path.join(intermediate_dir, "%i_stock_soil.tif")
-    litter_name = os.path.join(intermediate_dir, "%i_stock_litter.tif")
-    bio_name = os.path.join(intermediate_dir, "%i_stock_bio.tif")
-    carbon_name = "stock_%i.tif"
-
-    veg_stock_bio_name = os.path.join(intermediate_dir, "%i_veg_%i_stock_biomass.tif")
-    veg_stock_soil_name = os.path.join(intermediate_dir, "%i_veg_%i_stock_soil.tif")
-
-    # carbon litter
-    veg_litter_name = os.path.join(intermediate_dir, "%i_veg_%i_litter.tif")
-
-    # carbon accumulation file names
-    acc_soil_name = os.path.join(intermediate_dir, "%i_acc_soil.tif")
-    acc_soil_co_name = os.path.join(intermediate_dir, "%i_%i_acc_soil_co.tif")
-    acc_bio_name = os.path.join(intermediate_dir, "%i_acc_bio.tif")
-    acc_bio_co_name = os.path.join(intermediate_dir, "%i_%i_acc_bio_co.tif")
-
-    veg_acc_bio_name = os.path.join(intermediate_dir, "%i_%i_veg_%i_acc_bio.tif")
-    veg_acc_soil_name = os.path.join(intermediate_dir, "%i_%i_veg_%i_acc_soil.tif")
-    veg_dis_bio_name = os.path.join(intermediate_dir, "%i_%i_veg_%i_dis_bio.tif")
-    veg_dis_soil_name = os.path.join(intermediate_dir, "%i_%i_veg_%i_dis_soil.tif")
-
-    # carbon disturbance file names
-    dis_bio_co_name = os.path.join(intermediate_dir, "%i_%i_dis_bio_co.tif")
-    dis_soil_co_name = os.path.join(intermediate_dir, "%i_%i_dis_soil_co.tif")
-    dis_bio_name = os.path.join(intermediate_dir, "%i_dis_bio.tif")
-    dis_soil_name = os.path.join(intermediate_dir, "%i_dis_soil.tif")
-
-    # half-life file names
-    dis_bio_half_name = os.path.join(intermediate_dir, "%i_%i_dis_bio_half.tif")
-    dis_bio_em_name = os.path.join(intermediate_dir, "%i_dis_bio_em.tif")
-    dis_bio_adj_name = os.path.join(intermediate_dir, "%i_dis_bio_adj.tif")
-
-    dis_soil_half_name = os.path.join(intermediate_dir, "%i_%i_dis_soil_half.tif")
-    dis_soil_em_name = os.path.join(intermediate_dir, "%i_dis_soil_em.tif")
-    dis_soil_adj_name = os.path.join(intermediate_dir, "%i_dis_soil_adj.tif")
-
-    # adjusted carbon file names
-    adj_above_name = os.path.join(intermediate_dir, "%i_adj_above.tif")
-    adj_below_name = os.path.join(intermediate_dir, "%i_adj_below.tif")
-    adj_bio_name = os.path.join(intermediate_dir, "%i_adj_bio.tif")
-    adj_soil_name = os.path.join(intermediate_dir, "%i_adj_soil.tif")
-
-    adj_dis_soil_veg_name = os.path.join(intermediate_dir, "%i_adj_dis_soil_veg_%i.tif")
-    adj_dis_bio_veg_name = os.path.join(intermediate_dir, "%i_adj_dis_bio_veg_%i.tif")
-
-    adj_undis_soil_veg_name = os.path.join(intermediate_dir, "%i_adj_undis_soil_veg_%i.tif")
-    adj_undis_bio_veg_name = os.path.join(intermediate_dir, "%i_adj_undis_bio_veg_%i.tif")
-
-    veg_adj_acc_bio_name = os.path.join(intermediate_dir, "%i_%i_veg_%i_adj_acc_bio.tif")
-    veg_adj_acc_soil_name = os.path.join(intermediate_dir, "%i_%i_veg_%i_adj_acc_soil.tif")
-    veg_adj_dis_bio_name = os.path.join(intermediate_dir, "%i_%i_veg_%i_adj_dis_bio.tif")
-    veg_adj_dis_soil_name = os.path.join(intermediate_dir, "%i_%i_veg_%i_adj_dis_soil.tif")
-
-    veg_adj_em_dis_bio_name = os.path.join(intermediate_dir, "%i_%i_veg_%i_adj_em_dis_bio.tif")
-    veg_adj_em_dis_soil_name = os.path.join(intermediate_dir, "%i_%i_veg_%i_adj_em_dis_soil.tif")
-
-    # emission file names
-    veg_mask_name = os.path.join(intermediate_dir, "%i_veg_mask_%i.tif")
-
-    dis_bio_veg_name = os.path.join(intermediate_dir, "%i_dis_bio_veg_%i.tif")
-    dis_soil_veg_name = os.path.join(intermediate_dir, "%i_dis_soil_veg_%i.tif")
-
-    undis_bio_veg_name = os.path.join(intermediate_dir, "%i_undis_bio_veg_%i.tif")
-    undis_soil_veg_name = os.path.join(intermediate_dir, "%i_undis_soil_veg_%i.tif")
-
-    em_soil_veg_name = os.path.join(intermediate_dir, "%i_%i_em_soil_veg_%i.tif")
-    em_bio_veg_name = os.path.join(intermediate_dir, "%i_%i_em_bio_veg_%i.tif")
-
-    veg_em_bio_name = os.path.join(intermediate_dir, "%i_%i_veg_%i_em_bio.tif")
-    veg_em_soil_name = os.path.join(intermediate_dir, "%i_%i_veg_%i_em_soil.tif")
-
-    acc_value_name = os.path.join(intermediate_dir, "%i_%i_acc_npv.tif")
-    em_bio_value_name = os.path.join(intermediate_dir, "%i_%i_em_bio_npv.tif")
-    em_soil_value_name = os.path.join(intermediate_dir, "%i_%i_em_soil_npv.tif")
-    value_name = "%i_%i_npv.tif"
-
-
-    em_name = os.path.join(intermediate_dir, "%i_%i_em.tif")
-
-    # net file names
-    net_dis_bio_veg_name = os.path.join(intermediate_dir, "%i_net_dis_bio_veg_%i.tif")
-    net_dis_soil_veg_name = os.path.join(intermediate_dir, "%i_net_dis_soil_veg_%i.tif")
-
-    # totals
-    this_total_acc_soil_name = os.path.join(intermediate_dir, "%i_%i_soil_acc.tif")
-    this_total_acc_bio_name = os.path.join(intermediate_dir, "%i_%i_bio_acc.tif")
-    this_total_dis_soil_name = os.path.join(intermediate_dir, "%i_%i_soil_dis.tif")
-    this_total_dis_bio_name = os.path.join(intermediate_dir, "%i_%i_bio_dis.tif")
-    net_sequestration_name = "sequest_%i_%i.tif"
-    gain_name = "gain_%i_%i.tif"
-    loss_name = "loss_%i_%i.tif"
-
-    # uri
-
-    extent_uri = os.path.join(workspace_dir, extent_name)
-    report_uri = os.path.join(workspace_dir, report_name)
-    blue_carbon_csv_uri = os.path.join(workspace_dir, blue_carbon_csv_name)
-
-    # process inputs
-    # load tables from files
-    # acc_soil = raster_utils.get_lookup_from_csv(acc_soil_csv_uri, acc_soil_field_key)
-    # acc_bio = raster_utils.get_lookup_from_csv(acc_bio_csv_uri, acc_bio_field_key)
-
-    dis_bio = raster_utils.get_lookup_from_csv(dis_bio_csv_uri, dis_field_key)
-    # adding accumulation value to disturbance table
-    for k in dis_bio:
-        dis_bio[k][trans_acc] = 0.0
-
-    dis_soil = raster_utils.get_lookup_from_csv(dis_soil_csv_uri, dis_field_key)
-    # adding accumulation values to disturbance table
-    for k in dis_soil:
-        dis_soil[k][trans_acc] = 0.0
-
-    trans = raster_utils.get_lookup_from_csv(trans_uri, trans_field_key)
-    carbon = raster_utils.get_lookup_from_csv(carbon_uri, carbon_field_key)
-
-    class InfiniteDict:
-        def __init__(self, k, v):
-            self.d = {k : v}
->>>>>>> e8ec4f12
 
     # Biophysical Component
     vars_dict = model.run_biophysical(vars_dict)
 
-<<<<<<< HEAD
     # Valuation Component
+
     if args["do_private_valuation"]:
-        model.run_valuation(vars_dict)
-=======
-        def __repr__(self):
-            return repr(self.d)
-
-    # constructing accumulation tables from carbon table
-    acc_soil = {}
-    for k in carbon:
-        acc_soil[k] = InfiniteDict(trans_acc, carbon[k][carbon_acc_soil_field])
-
-    acc_bio = {}
-    for k in carbon:
-        acc_bio[k] = InfiniteDict(trans_acc, carbon[k][carbon_acc_bio_field])
-
-    half_life = raster_utils.get_lookup_from_csv(half_life_csv_uri, half_life_field_key)
-    # print half_life
-
-    # validate disturbance and accumulation tables
-    change_types = set()
-    for k1 in trans:
-        for k2 in trans:
-            change_types.add(trans[k1][str(k2)])
-
-##    change_columns = set(acc_soil[random.choice(list(acc_soil.keys()))].keys())
-##    if change_columns.issuperset(change_types):
-##        LOGGER.debug("Soil accumulation table valid.")
-##    else:
-##        msg = "The transition matrix contains the following value(s) not in soil the accumulation table: %s", str(change_types.difference(change_columns))
-##        LOGGER.error(msg)
-##        raise ValueError, msg
-##
-##    change_columns = set(dis_soil[random.choice(list(dis_soil.keys()))].keys())
-##    if change_columns.issuperset(change_types):
-##        LOGGER.debug("Soil disturbance table valid.")
-##    else:
-##        msg = "The transition matrix contains the following value(s) not in the soil disturbance table: %s", str(change_types.difference(change_columns))
-##        LOGGER.error(msg)
-##        raise ValueError, msg
-##
-##    change_columns = set(acc_bio[random.choice(list(acc_bio.keys()))].keys())
-##    if change_columns.issuperset(change_types):
-##        LOGGER.debug("Biomass accumulation table valid.")
-##    else:
-##        msg = "The transition matrix contains the following value(s) not in the biomass accumulation table: %s", str(change_types.difference(change_columns))
-##        LOGGER.error(msg)
-##        raise ValueError, msg
-##
-##    change_columns = set(dis_bio[random.choice(list(dis_bio.keys()))].keys())
-##    if change_columns.issuperset(change_types):
-##        LOGGER.debug("Biomass disturbance table valid.")
-##    else:
-##        msg = "The transition matrix contains the following value(s) not in the biomass disturbance table: %s", str(change_types.difference(change_columns))
-##        LOGGER.error(msg)
-##        raise ValueError, msg
-
-    # validating data
-    nodata_lulc = set([raster_utils.get_nodata_from_uri(lulc_uri_dict[k]) for k in lulc_uri_dict])
-    if len(nodata_lulc) == 1:
-        LOGGER.debug("All rasters have the same nodata value.")
-        nodata_lulc = nodata_lulc.pop()
-    else:
-        msg = "All rasters must have the same nodata value."
-        LOGGER.error(msg)
-        raise ValueError, msg
-
-    cell_size = set([raster_utils.get_cell_size_from_uri(lulc_uri_dict[k]) for k in lulc_uri_dict])
-    if len(cell_size) == 1:
-        LOGGER.debug("All rasters have the same cell size.")
-        cell_size = cell_size.pop()
-    else:
-        msg = "All rasters must have the same cell size."
-        LOGGER.error(msg)
-        raise ValueError, msg
-
-    LOGGER.debug("Checking alignment.")
-    try:
-        alignment_check_uri([lulc_uri_dict[k] for k in lulc_uri_dict])
-    except ValueError, msg:
-        LOGGER.error("Alignment check FAILED.")
-        LOGGER.error(msg)
-        raise ValueError, msg
-
-    # construct dictionaries for single parameter lookups
-    conversion = (raster_utils.get_cell_size_from_uri(lulc_uri_dict[lulc_years[0]]) ** 2) / 10000.0 #convert to Ha
-
-    LOGGER.debug("Cell size is %s hectacres.", conversion)
-
-    veg_dict = dict([(k, int(carbon[k][carbon_field_veg])) for k in carbon])
-
-    veg_type_list = list(set([veg_dict[k] for k in veg_dict]))
-
-    # create carbon field dictionary
-    veg_field_dict = {}
-    for veg_type in veg_type_list:
-        veg_field_dict[veg_type] = {}
-        for field in [carbon_field_above, carbon_field_below, carbon_field_litter, carbon_field_soil]:
-            veg_field_dict[veg_type][field] = {}
-            for k in carbon:
-                if int(carbon[k][carbon_field_veg]) == veg_type:
-                    veg_field_dict[veg_type][field][k] = float(carbon[k][field]) * conversion
-                else:
-                    veg_field_dict[veg_type][field][k] = 0.0
-
-    # add biomass to carbon field
-    carbon_field_bio = "bio"
-    for veg_type in veg_type_list:
-        veg_field_dict[veg_type][carbon_field_bio] = {}
-        for k in carbon:
-            veg_field_dict[veg_type][carbon_field_bio][k] = veg_field_dict[veg_type][carbon_field_below][k] + veg_field_dict[veg_type][carbon_field_above][k]
-
-    # create transition field dictionary
-    acc_soil_name = "acc_soil"
-    acc_bio_name = "acc_bio"
-    dis_bio_name = "dis_bio"
-    dis_soil_name = "dis_soil"
-
-    # accumulation
-    # print acc_soil
-    veg_trans_acc_dict = {}
-    for veg_type in veg_type_list:
-        veg_trans_acc_dict[veg_type] = {}
-        for component, component_dict in [(acc_soil_name, acc_soil),
-                                          (acc_bio_name, acc_bio)]:
-            veg_trans_acc_dict[veg_type][component] = {}
-            for original_lulc in trans:
-                veg_trans_acc_dict[veg_type][component][original_lulc] = {}
-                for transition_lulc in trans:
-                    if int(carbon[transition_lulc][carbon_field_veg]) == veg_type:
-                        veg_trans_acc_dict[veg_type][component][(original_lulc, transition_lulc)] = component_dict[transition_lulc][trans[original_lulc][str(transition_lulc)]] * conversion
-                    else:
-                        veg_trans_acc_dict[veg_type][component][(original_lulc, transition_lulc)] = 0.0
-
-    # print veg_trans_acc_dict
-
-    # disturbance
-    trans_dis_dict = {}
-    for component, component_dict in [(dis_bio_name, dis_bio),
-                                      (dis_soil_name, dis_soil)]:
-        trans_dis_dict[component] = {}
-        for original_lulc in trans:
-            for transition_lulc in trans:
-                trans_dis_dict[component][(original_lulc, transition_lulc)] = component_dict[carbon[original_lulc][carbon_field_veg]][trans[original_lulc][str(transition_lulc)]]
-
-    # vectorize datasets operations
-    # standard ops
-    def add_op(*values):
-        if nodata_default_int in values:
-            return nodata_default_int
-        return reduce(operator.add, values)
-
-    def sub_op(*values):
-        if nodata_default_int in values:
-            return nodata_default_int
-        return reduce(operator.sub, values)
-
-    def mul_op(*values):
-        if nodata_default_int in values:
-            return nodata_default_int
-        return reduce(operator.mul,values)
-
-    # custom ops
-    def acc_bio_op_closure(veg_type, t):
-        def acc_bio_co_op(original_lulc, transition_lulc):
-            if nodata_lulc in [original_lulc, transition_lulc]:
-                return nodata_default_float
-            return veg_trans_acc_dict[veg_type][acc_bio_name][(int(original_lulc), int(transition_lulc))] * t
-
-        return acc_bio_co_op
-
-    def acc_soil_op_closure(veg_type, t):
-        def acc_soil_co_op(original_lulc, transition_lulc):
-            if nodata_lulc in [original_lulc, transition_lulc]:
-                return nodata_default_float
-            return veg_trans_acc_dict[veg_type][acc_soil_name][(int(original_lulc), int(transition_lulc))] * t
-
-        return acc_soil_co_op
-
-    def dis_bio_op(carbon_base, original_lulc, transition_lulc):
-        if nodata_lulc in [carbon_base, original_lulc, transition_lulc]:
-            return nodata_default_float
-        return carbon_base * trans_dis_dict[dis_bio_name][(int(original_lulc), int(transition_lulc))]
-
-    def dis_soil_op(carbon_base, original_lulc, transition_lulc):
-        if nodata_lulc in [carbon_base, original_lulc, transition_lulc]:
-            return nodata_default_float
-        return carbon_base * trans_dis_dict[dis_soil_name][(int(original_lulc), int(transition_lulc))]
-
-    def adj_op(base, acc, dis):
-        if nodata_default_float in [base, acc, dis]:
-            return nodata_default_float
-        else:
-            return base + acc - dis
-
-    def net_sequestration_op(bio_acc, bio_dis, soil_acc, soil_dis):
-        if nodata_default_float in [bio_acc, bio_dis, soil_acc, soil_dis]:
-            return nodata_default_float
-        else:
-            return ((bio_acc + soil_acc) - (bio_dis + soil_dis))
-
-    def veg_adj_op(base, adj, mask):
-        if nodata_default_float in [base, adj, mask]:
-            return nodata_default_float
-        else:
-            return base + (adj * mask)
-
-    def vectorize_carbon_datasets(dataset_uri_list, dataset_pixel_op, dataset_out_uri):
-        raster_utils.vectorize_datasets(dataset_uri_list,
-                                        dataset_pixel_op,
-                                        dataset_out_uri,
-                                        gdal_type_carbon,
-                                        nodata_default_float,
-                                        cell_size,
-                                        "union")
-
-    def half_life_op_closure(veg_type, half_life_field, alpha_t):
-        def h_l_op(c):
-            if c is nodata_default_float:
-                return c
-            alpha = half_life[veg_type][half_life_field]
-            # print repr(alpha_t), repr(alpha), repr(c)
-            try:
-                h_l = alpha_t/float(alpha)
-                resid = 0.5 ** h_l
-                coeff = 1 - resid
-                r = coeff * c
-                # if c > 0:
-                    # print repr(c), repr(h_l), repr(resid), repr(coeff), repr(r)
-                return r
-            except ValueError:
-                # return 0 if alpha is None
-                return 0
-        return h_l_op
-
-    LOGGER.info("Running analysis.")
-    # calculate stock carbon values
-    this_year = lulc_years[0]
-    this_uri = lulc_uri_dict[this_year]
-
-    # #add reclass entry for nodata
-    # above_dict[int(nodata_lulc)] = nodata_default_float
-    # below_dict[int(nodata_lulc)] = nodata_default_float
-    # soil_dict[int(nodata_lulc)] = nodata_default_float
-    # litter_dict[int(nodata_lulc)] = nodata_default_float
-    # depth_dict[int(nodata_lulc)] = nodata_default_float
-
-    LOGGER.info("Calculating stock carbon values.")
-    #local variable names
-    this_above_uri = os.path.join(workspace_dir, above_name % this_year)
-    this_below_uri = os.path.join(workspace_dir, below_name % this_year)
-    this_soil_uri = os.path.join(workspace_dir, soil_name % this_year)
-    this_litter_uri = os.path.join(workspace_dir, litter_name % this_year)
-    this_bio_uri = os.path.join(workspace_dir, bio_name % this_year)
-
-    # create vegetation specific stock values for biomass and soil
-    base_veg_acc_bio = "base_veg_acc_bio"
-    base_veg_acc_soil = "base_veg_acc_soil"
-    base_veg_dis_bio = "base_veg_dis_bio"
-    base_veg_dis_soil = "base_veg_dis_soil"
-    veg_base_uri_dict = {}
-
-    # creating zero-fill raster for initial disturbed carbon
-    zero_raster_uri = os.path.join(workspace_dir, os.path.join(intermediate_dir, "zeros.tif"))
-    raster_utils.new_raster_from_base_uri(this_uri,
-                                          zero_raster_uri,
-                                          gdal_format,
-                                          nodata_default_int,
-                                          gdal_type_identity_raster,
-                                          fill_value = 0)
-
-    for veg_type in veg_type_list:
-        veg_base_uri_dict[veg_type] = {}
-
-        this_veg_stock_soil_uri = os.path.join(workspace_dir, veg_stock_soil_name % (this_year, veg_type))
-        this_veg_stock_bio_uri = os.path.join(workspace_dir, veg_stock_bio_name % (this_year, veg_type))
-
-        raster_utils.reclassify_dataset_uri(this_uri,
-                                            veg_field_dict[veg_type][carbon_field_bio],
-                                            this_veg_stock_bio_uri,
-                                            gdal_type_carbon,
-                                            nodata_default_float,
-                                            exception_flag = "values_required")
-
-        raster_utils.reclassify_dataset_uri(this_uri,
-                                            veg_field_dict[veg_type][carbon_field_soil],
-                                            this_veg_stock_soil_uri,
-                                            gdal_type_carbon,
-                                            nodata_default_float,
-                                            exception_flag = "values_required")
-
-        veg_base_uri_dict[veg_type][base_veg_acc_bio] = this_veg_stock_bio_uri
-        veg_base_uri_dict[veg_type][base_veg_acc_soil] = this_veg_stock_soil_uri
-        veg_base_uri_dict[veg_type][base_veg_dis_bio] = zero_raster_uri
-        veg_base_uri_dict[veg_type][base_veg_dis_soil] = zero_raster_uri
-
-
-    ## loop over lulc years
-
-    # create extent shapefile
-    datasource_from_dataset_bounding_box_uri(this_uri, extent_uri)
-    # print veg_trans_acc_dict
-    totals = {}
-    stock_uri_dict = {}
-    for this_year, next_year in zip(lulc_years, lulc_years[1:]+[analysis_year]):
-        this_total_carbon_uri = os.path.join(workspace_dir, carbon_name % this_year)
-        this_total_carbon_uri_list = []
-
-        this_total_acc_soil_uri = os.path.join(workspace_dir, this_total_acc_soil_name % (this_year, next_year))
-        this_total_acc_bio_uri = os.path.join(workspace_dir, this_total_acc_bio_name % (this_year, next_year))
-        this_total_dis_soil_uri = os.path.join(workspace_dir, this_total_dis_soil_name % (this_year, next_year))
-        this_total_dis_bio_uri = os.path.join(workspace_dir, this_total_dis_bio_name % (this_year, next_year))
-        this_total_em_uri = os.path.join(workspace_dir, em_name % (this_year, next_year))
-
-        veg_acc_bio_uri_list = []
-        veg_acc_soil_uri_list = []
-        veg_dis_bio_uri_list = []
-        veg_dis_soil_uri_list = []
-        veg_seq_uri_list = []
-        # em_uri_list = []
-
-        totals[this_year] = {}
-
-        LOGGER.info("Transition from %i to %i.", this_year, next_year)
-        this_uri = lulc_uri_dict[this_year]
-        next_uri = lulc_uri_dict[next_year]
-
-        t = next_year - this_year
-
-        for veg_type in veg_type_list:
-            totals[this_year][veg_type] = {}
-
-            LOGGER.info("Processing vegetation type %i.", veg_type)
-            # litter URI's
-            this_veg_litter_uri = os.path.join(workspace_dir, veg_litter_name % (this_year, veg_type))
-
-            # disturbance and accumulation URI's
-            this_veg_acc_bio_uri = os.path.join(workspace_dir, veg_acc_bio_name % (this_year, next_year, veg_type))
-            this_veg_acc_soil_uri = os.path.join(workspace_dir, veg_acc_soil_name % (this_year, next_year, veg_type))
-            this_veg_dis_bio_uri = os.path.join(workspace_dir, veg_dis_bio_name % (this_year, next_year, veg_type))
-            this_veg_dis_soil_uri = os.path.join(workspace_dir, veg_dis_soil_name % (this_year, next_year, veg_type))
-
-            # transition adjusted URI's
-            this_veg_adj_acc_bio_uri = os.path.join(workspace_dir, veg_adj_acc_bio_name % (this_year, next_year, veg_type))
-            this_veg_adj_acc_soil_uri = os.path.join(workspace_dir, veg_adj_acc_soil_name % (this_year, next_year, veg_type))
-            this_veg_adj_dis_bio_uri = os.path.join(workspace_dir, veg_adj_dis_bio_name % (this_year, next_year, veg_type))
-            this_veg_adj_dis_soil_uri = os.path.join(workspace_dir, veg_adj_dis_soil_name % (this_year, next_year, veg_type))
-
-            # emission URI's
-            this_veg_em_bio_uri = os.path.join(workspace_dir, veg_em_bio_name  % (this_year, next_year, veg_type))
-            this_veg_em_soil_uri = os.path.join(workspace_dir, veg_em_soil_name  % (this_year, next_year, veg_type))
-
-            # emission adjusted URI's
-            this_veg_adj_em_dis_bio_uri = os.path.join(workspace_dir, veg_adj_em_dis_bio_name  % (this_year, next_year, veg_type))
-            this_veg_adj_em_dis_soil_uri = os.path.join(workspace_dir, veg_adj_em_dis_soil_name  % (this_year, next_year, veg_type))
-
-            # # litter
-            raster_utils.reclassify_dataset_uri(this_uri,
-                                                veg_field_dict[veg_type][carbon_field_litter],
-                                                this_veg_litter_uri,
-                                                gdal_type_carbon,
-                                                nodata_default_float,
-                                                exception_flag = "values_required")
-
-            # # accumulation
-            # biomass accumulation
-            vectorize_carbon_datasets([this_uri, next_uri],
-                                       acc_bio_op_closure(veg_type, t),
-                                       this_veg_acc_bio_uri)
-
-            # soil accumulation
-            vectorize_carbon_datasets([this_uri, next_uri],
-                                       acc_soil_op_closure(veg_type, t),
-                                       this_veg_acc_soil_uri)
-
-            # # disturbance
-            # biomass disturbance
-            vectorize_carbon_datasets([veg_base_uri_dict[veg_type][base_veg_acc_bio], this_uri, next_uri],
-                                      dis_bio_op,
-                                      this_veg_dis_bio_uri)
-
-            # soil disturbance
-            vectorize_carbon_datasets([veg_base_uri_dict[veg_type][base_veg_acc_soil], this_uri, next_uri],
-                                      dis_soil_op,
-                                      this_veg_dis_soil_uri)
-
-            # # transition adjustments
-            # transition adjusted undisturbed biomass
-            vectorize_carbon_datasets([veg_base_uri_dict[veg_type][base_veg_acc_bio], this_veg_acc_bio_uri, this_veg_dis_bio_uri],
-                                      adj_op,
-                                      this_veg_adj_acc_bio_uri)
-
-            # transition adjusted undisturbed soil
-            vectorize_carbon_datasets([veg_base_uri_dict[veg_type][base_veg_acc_soil], this_veg_acc_soil_uri, this_veg_dis_soil_uri],
-                                      adj_op,
-                                      this_veg_adj_acc_soil_uri)
-
-            # transition adjusted disturbed biomass
-            vectorize_carbon_datasets([veg_base_uri_dict[veg_type][base_veg_dis_bio], this_veg_dis_bio_uri],
-                                      add_op,
-                                      this_veg_adj_dis_bio_uri)
-
-            # transition adjusted disturbed soil
-            vectorize_carbon_datasets([veg_base_uri_dict[veg_type][base_veg_dis_soil], this_veg_dis_soil_uri],
-                                      add_op,
-                                      this_veg_adj_dis_soil_uri)
-
-            # # emissions
-            # biomass emissions
-            vectorize_carbon_datasets([this_veg_adj_dis_bio_uri],
-                                      half_life_op_closure(veg_type, half_life_field_bio, t),
-                                      this_veg_em_bio_uri)
-
-            # soil emissions
-            vectorize_carbon_datasets([this_veg_adj_dis_soil_uri],
-                                      half_life_op_closure(veg_type, half_life_field_soil, t),
-                                      this_veg_em_soil_uri)
-
-            # em_uri_list = []
-            # em_uri_list.append(this_veg_em_bio_uri)
-            # em_uri_list.append(this_veg_em_soil_uri)
-
-            # #emissions adjustment
-            # emissions adjusted disturbed biomass
-            vectorize_carbon_datasets([this_veg_adj_dis_bio_uri, this_veg_em_bio_uri],
-                                      sub_op,
-                                      this_veg_adj_em_dis_bio_uri)
-
-            # emissions adjusted disturbed soil
-            vectorize_carbon_datasets([this_veg_adj_dis_soil_uri, this_veg_em_soil_uri],
-                                      sub_op,
-                                      this_veg_adj_em_dis_soil_uri)
-
-            # totals
-            # this_total_carbon_uri_list.append(this_veg_adj_acc_bio_uri)
-            # this_total_carbon_uri_list.append(this_veg_adj_acc_soil_uri)
-            # this_total_carbon_uri_list.append(this_veg_litter_uri)
-
-            veg_acc_bio_uri_list.append(this_veg_acc_bio_uri)
-            veg_acc_soil_uri_list.append(this_veg_acc_soil_uri)
-            veg_dis_bio_uri_list.append(this_veg_dis_bio_uri)
-            veg_dis_soil_uri_list.append(this_veg_dis_soil_uri)
-
-            for name, uri in [(veg_acc_bio_name, this_veg_acc_bio_uri),
-                              (veg_acc_soil_name, this_veg_acc_soil_uri),
-                              (veg_dis_bio_name, this_veg_dis_bio_uri),
-                              (veg_dis_soil_name, this_veg_dis_soil_uri),
-                              (veg_adj_acc_bio_name, this_veg_adj_acc_bio_uri),
-                              (veg_adj_acc_soil_name, this_veg_adj_acc_soil_uri),
-                              (veg_adj_dis_bio_name, this_veg_adj_dis_bio_uri),
-                              (veg_adj_dis_soil_name, this_veg_adj_dis_soil_uri),
-                              (veg_em_bio_name, this_veg_em_bio_uri),
-                              (veg_em_soil_name, this_veg_em_soil_uri),
-                              (veg_adj_em_dis_bio_name, this_veg_adj_em_dis_bio_uri),
-                              (veg_adj_em_dis_soil_name, this_veg_adj_em_dis_soil_uri)]:
-                totals[this_year][veg_type][name] = sum_uri(uri, extent_uri)
-
-            ##switch base carbon rasters
-            this_total_carbon_uri_list.append(veg_base_uri_dict[veg_type][base_veg_acc_bio])
-            this_total_carbon_uri_list.append(veg_base_uri_dict[veg_type][base_veg_acc_soil])
-            this_total_carbon_uri_list.append(this_veg_litter_uri)
-
-            veg_base_uri_dict[veg_type][base_veg_acc_bio] = this_veg_adj_acc_bio_uri
-            veg_base_uri_dict[veg_type][base_veg_acc_soil] = this_veg_adj_acc_soil_uri
-            veg_base_uri_dict[veg_type][base_veg_dis_bio] = this_veg_adj_em_dis_bio_uri
-            veg_base_uri_dict[veg_type][base_veg_dis_soil] = this_veg_adj_em_dis_soil_uri
-
-        vectorize_carbon_datasets(this_total_carbon_uri_list,
-                                  add_op,
-                                  this_total_carbon_uri)
-
-        stock_uri_dict[this_year] = this_total_carbon_uri
-
-        ## carbon totals
-        # vectorize_carbon_datasets(em_uri_list,
-        #                           add_op,
-        #                           this_total_em_uri)
-
-        vectorize_carbon_datasets(veg_acc_bio_uri_list,
-                                  add_op,
-                                  this_total_acc_bio_uri)
-
-        vectorize_carbon_datasets(veg_acc_soil_uri_list,
-                                  add_op,
-                                  this_total_acc_soil_uri)
-
-        vectorize_carbon_datasets(veg_dis_bio_uri_list,
-                                  add_op,
-                                  this_total_dis_bio_uri)
-
-        vectorize_carbon_datasets(veg_dis_soil_uri_list,
-                                  add_op,
-                                  this_total_dis_soil_uri)
-
-    # analysis year raster
-    this_total_carbon_uri = os.path.join(workspace_dir, carbon_name % analysis_year)
-    this_total_carbon_uri_list = []
-    for veg_type in veg_type_list:
-        this_veg_litter_uri = os.path.join(workspace_dir,
-                                           veg_litter_name % (lulc_years[-1],
-                                                              veg_type))
-
-        this_veg_adj_acc_bio_uri = os.path.join(workspace_dir,
-                                                veg_adj_acc_bio_name % (lulc_years[-1],
-                                                                        analysis_year,
-                                                                        veg_type))
-        this_veg_adj_acc_soil_uri = os.path.join(workspace_dir,
-                                                 veg_adj_acc_soil_name % (lulc_years[-1],
-                                                                          analysis_year,
-                                                                          veg_type))
-
-        this_total_carbon_uri_list.append(this_veg_litter_uri)
-        this_total_carbon_uri_list.append(this_veg_adj_acc_bio_uri)
-        this_total_carbon_uri_list.append(this_veg_adj_acc_soil_uri)
-
-    vectorize_carbon_datasets(this_total_carbon_uri_list,
-                              add_op,
-                              this_total_carbon_uri)
-
-    stock_uri_dict[analysis_year] = this_total_carbon_uri
-
-    def pos_op(v):
-        if v is nodata_default_float:
-            return v
-        elif v >= 0:
-            return v
-        else:
-            return 0
-
-    def neg_op(v):
-        if v is nodata_default_float:
-            return v
-        elif v < 0:
-            return v * -1
-        else:
-            return 0
-
-    for i, this_year in enumerate(lulc_years):
-        for next_year in (lulc_years+[analysis_year])[i+1:]:
-            LOGGER.info("Calculating sequestration from %i to %i.", this_year, next_year)
-            total_seq_uri = os.path.join(workspace_dir, net_sequestration_name % (this_year, next_year))
-            gain_uri = os.path.join(workspace_dir, gain_name % (this_year, next_year))
-            loss_uri = os.path.join(workspace_dir, loss_name % (this_year, next_year))
-
-            stock_uri_list = [stock_uri_dict[next_year],
-                              stock_uri_dict[this_year]]
-            vectorize_carbon_datasets(stock_uri_list,
-                                      sub_op,
-                                      total_seq_uri)
-
-            vectorize_carbon_datasets([total_seq_uri],
-                                      pos_op,
-                                      gain_uri)
-
-            vectorize_carbon_datasets([total_seq_uri],
-                                      neg_op,
-                                      loss_uri)
-
-    ## generate csv
-    # open csv
-    if args["do_private_valuation"]:
-        #tabulate results
-        csv = open(blue_carbon_csv_uri, 'w')
-
-        header = ["Start Year", "End Year", "Accumulation"]
-        # header += ["Veg %i Bio Emissions" % i for i in veg_type_list]
-        # header += ["Veg %i Soil Emissions" % i for i in veg_type_list]
-        header += ["Total Emissions", "Sequestration", "Value",
-                   "Discount Factor", "Cost"]
-
-        csv.write(",".join(header))
-
-        if not args["do_price_table"]:
-            # If no price table, create carbon schedule
-            carbon_schedule = {}
-            for year in range(lulc_years[0], analysis_year + 1):
-                carbon_schedule[year] = {"Price": float(
-                    args["carbon_value"]) * ((
-                        1 + (float(args["rate_change"]) / float(100))) ** (
-                        year - lulc_years[0]))}
-        else:
-            # Fetch carbon schedule from provided price table
-            carbon_schedule = raster_utils.get_lookup_from_csv(
-                args["carbon_schedule"], "Year")
-
-        period_op_dict = {}
-        for start_year, end_year in zip(lulc_years, (lulc_years+[analysis_year])[1:]):
-            period_op_dict[start_year] = {}
-            period_op_dict[start_year]["accumulation_divisor"] = end_year - start_year
-            period_op_dict[start_year]["biomass_half_life"] = {}
-            period_op_dict[start_year]["soil_half_life"] = {}
-            period_op_dict[start_year]["price"] = {}
-            period_op_dict[start_year]["discount_factor"] = {}
-
-            for this_year, next_year in zip(range(start_year, end_year),
-                                            range(start_year + 1, end_year + 1)):
-                LOGGER.debug("Interpolating from %i to %i.", this_year, next_year)
-
-                row = [str(this_year), str(next_year)]
-                accumulation = 0
-                emissions = 0
-                sequestration = 0
-
-                for source in [veg_acc_bio_name,
-                               veg_acc_soil_name]:
-                    for veg_type in veg_type_list:
-                        accumulation += totals[start_year][veg_type][source] / period_op_dict[start_year]["accumulation_divisor"]
-
-                row.append(str(accumulation))
-
-                period_op_dict[start_year]["biomass_half_life"][this_year] = {}
-                for veg_type in veg_type_list:
-                    try:
-                        c = emissions_interpolation(start_year,
-                                                    end_year,
-                                                    this_year,
-                                                    next_year,
-                                                    float(half_life[veg_type][half_life_field_bio]))
-                    except ValueError:
-                        c = 0
-
-                    period_op_dict[start_year]["biomass_half_life"][this_year][veg_type] = c
-                    # row.append(str(totals[start_year][veg_type][veg_em_bio_name] * c))
-
-                    emissions += totals[start_year][veg_type][veg_em_bio_name] * c
-
-                period_op_dict[start_year]["soil_half_life"][this_year] = {}
-                for veg_type in veg_type_list:
-                    try:
-                        c = emissions_interpolation(start_year,
-                                                    end_year,
-                                                    this_year,
-                                                    next_year,
-                                                    float(half_life[veg_type][half_life_field_soil]))
-                    except ValueError:
-                        c = 0
-
-                    period_op_dict[start_year]["soil_half_life"][this_year][veg_type] = c
-                    # row.append(str(totals[start_year][veg_type][veg_em_soil_name] * c))
-
-                    emissions += totals[start_year][veg_type][veg_em_soil_name] * c
-
-                sequestration = accumulation - emissions
-
-                row.append(str(emissions))
-                row.append(str(sequestration))
-
-                price = float(carbon_schedule[this_year][carbon_schedule_field_rate])
-                period_op_dict[start_year]["price"][this_year] = price
-
-                discount = (1 + (float(args["discount_rate"])/float(100))) ** (this_year-lulc_years[0])
-
-                period_op_dict[start_year]["discount_factor"][this_year] = discount
-
-                row.append(str(price))
-                row.append(str(discount))
-                row.append(str(sequestration * price / discount))
-
-                csv.write("\n" + ",".join(row))
-
-        csv.close()
-
-
-        # generate value rasters
-        value_uri_list = []
-        for this_year, next_year in zip(lulc_years, lulc_years[1:]+[analysis_year]):
-            LOGGER.info("Generating valuation rasters for era %i to %i.",
-                        this_year,
-                        next_year)
-
-            # converting period variables into era variables
-            accumulation_factor = 0
-            LOGGER.debug("Accumulation factor: %s" % str(accumulation_factor))
-            for period in period_op_dict[this_year]["price"]:
-                price = period_op_dict[this_year]["price"][period]
-                discount = period_op_dict[this_year]["discount_factor"][period]
-                acc_fraction = 1 / float(period_op_dict[this_year]["accumulation_divisor"])
-
-                accumulation_factor += acc_fraction * price / float(discount)
-                LOGGER.debug("Accumulation factor: %s" % str(accumulation_factor))
-
-            emission_biomass_veg_factor_dict = {}
-            emission_soil_veg_factor_dict = {}
-            for veg_type in veg_type_list:
-                emission_biomass_veg_factor_dict[veg_type] = 0
-                emission_soil_veg_factor_dict[veg_type] = 0
-
-                for period in period_op_dict[this_year]["price"]:
-                    price = period_op_dict[this_year]["price"][period]
-                    discount = period_op_dict[this_year]["discount_factor"][period]
-                    bio_fract = period_op_dict[this_year]["biomass_half_life"][period][veg_type]
-                    soil_fract = period_op_dict[this_year]["soil_half_life"][period][veg_type]
-
-                    emission_biomass_veg_factor_dict[veg_type] += bio_fract * price / float(discount)
-                    emission_soil_veg_factor_dict[veg_type] += soil_fract * price / float(discount)
-
-            # create value rasters
-            LOGGER.debug("Calculating accumulation value raster.")
-            def acc_price_op(*values):
-                if nodata_default_float in values:
-                    return nodata_default_float
-                else:
-                    return sum([v * accumulation_factor for v in values])
-
-            acc_uri_list = []
-            for veg_type in veg_type_list:
-                acc_uri_list.append(os.path.join(workspace_dir, veg_acc_bio_name % (this_year, next_year, veg_type)))
-                acc_uri_list.append(os.path.join(workspace_dir, veg_acc_soil_name % (this_year, next_year, veg_type)))
-
-            acc_value_uri = os.path.join(workspace_dir, acc_value_name  % (this_year, next_year))
-            vectorize_carbon_datasets(acc_uri_list,
-                                      acc_price_op,
-                                      acc_value_uri)
-
-            LOGGER.debug("Calculating biomass emissions value raster.")
-            def em_op_closure(indecies, em_dict):
-                def em_op(*values):
-                    if nodata_default_float in values:
-                        return nodata_default_float
-                    else:
-                        return sum([v * em_dict[i]  for v, i in zip(values, indecies)])
-                return em_op
-
-            em_uri_list = []
-            em_uri_veg_type_list = []
-            for veg_type in veg_type_list:
-                em_uri_list.append(os.path.join(workspace_dir, veg_em_bio_name  % (this_year, next_year, veg_type)))
-                em_uri_veg_type_list.append(veg_type)
-
-            em_bio_value_uri = os.path.join(workspace_dir, em_bio_value_name  % (this_year, next_year))
-            vectorize_carbon_datasets(em_uri_list,
-                                      em_op_closure(em_uri_veg_type_list, emission_biomass_veg_factor_dict),
-                                      em_bio_value_uri)
-
-            LOGGER.debug("Calculating soil emissions value raster.")
-            em_uri_list = []
-            em_uri_veg_type_list = []
-            for veg_type in veg_type_list:
-                em_uri_list.append(os.path.join(workspace_dir, veg_em_soil_name  % (this_year, next_year, veg_type)))
-                em_uri_veg_type_list.append(veg_type)
-
-            em_soil_value_uri = os.path.join(workspace_dir, em_soil_value_name  % (this_year, next_year))
-            vectorize_carbon_datasets(em_uri_list,
-                                      em_op_closure(em_uri_veg_type_list, emission_soil_veg_factor_dict),
-                                      em_soil_value_uri)
-
-            LOGGER.debug("Calculating sequestration value raster.")
-            value_uri = os.path.join(workspace_dir, value_name  % (this_year, next_year))
-            vectorize_carbon_datasets([acc_value_uri,
-                                       em_bio_value_uri,
-                                       em_soil_value_uri],
-                                      sub_op,
-                                      value_uri)
-            value_uri_list.append(value_uri)
-
-        total_value_uri = os.path.join(workspace_dir, value_name % (lulc_years[0], analysis_year))
-        vectorize_carbon_datasets(value_uri_list,
-                                  add_op,
-                                  total_value_uri)
-
-    # open report
-    report = open(report_uri, 'w')
-    report.write("<HTML><TITLE>InVEST - Blue Carbon Report</TITLE><BODY>")
-
-    # totals
-    report.write("<B>Output Tables</B>")
-
-    ## gains and losses
-    report.write("<P><B>Carbon Gained/Lost</B>")
-    column_name_list = ["Start-End Year",
-                        "Gain",
-                        "Loss",
-                        "Net<BR>(Sequestration)"]
-
-    report.write("\n<TABLE BORDER=1><TR><TD ALIGN=\"CENTER\"><B>%s</B></TD></TR>" % "</B></TD><TD ALIGN=\"CENTER\"><B>".join(column_name_list))
-
-    for this_year, next_year in zip(lulc_years, (lulc_years+[analysis_year])[1:]):
-        row = ["%i-%i" % (this_year, next_year)]
-
-        total_seq_uri = os.path.join(workspace_dir, net_sequestration_name % (this_year, next_year))
-        gain_uri = os.path.join(workspace_dir, gain_name % (this_year, next_year))
-        loss_uri = os.path.join(workspace_dir, loss_name % (this_year, next_year))
-
-        gain = sum_uri(gain_uri, extent_uri)
-        loss = sum_uri(loss_uri, extent_uri)
-        total_seq = sum_uri(total_seq_uri, extent_uri)
-
-        row.append(str(int(gain)))
-        row.append(str(int(loss)))
-        row.append(str(int(total_seq)))
-
-        report.write("\n<TR><TD ALIGN=\"RIGHT\">%s</TD></TR>" % "</TD><TD ALIGN=\"RIGHT\">".join(row))
-
-    report.write("\n</TABLE>")
-
-    ## accumulation and disturbance
-    report.write("<P><B>Carbon Accumulation/Disturbance</B>")
-    column_name_list = ["Start-End Year",
-                        "Biomass Accumulation",
-                        "Soil Accumulation",
-                        "Biomass Disturbance",
-                        "Soil Disturbance",
-                        "Emissions<BR>(Biomass)",
-                        "Emissions<BR>(Soil)"]
-
-    report.write("\n<TABLE BORDER=1><TR><TD ALIGN=\"CENTER\"><B>%s</B></TD></TR>" % "</B></TD><TD ALIGN=\"CENTER\"><B>".join(column_name_list))
-
-    for i, this_year in enumerate(lulc_years):
-        row = ["%i-%i" % (this_year, (lulc_years+[analysis_year])[i+1])]
-
-        for name in [veg_acc_bio_name,
-                     veg_dis_bio_name,
-                     veg_acc_soil_name,
-                     veg_dis_soil_name,
-                     veg_em_bio_name,
-                     veg_em_soil_name]:
-
-            total = 0
-            for veg_type in veg_type_list:
-                total += totals[this_year][veg_type][name]
-
-            row.append(total)
-        row.append(row[1]+row[3]-row[5]-row[6])
-
-        report.write("<TR><TD ALIGN=\"RIGHT\">%s</TD></TR>" % "</TD><TD ALIGN=\"RIGHT\">".join(
-            [str(value) for value in [row[0],
-             int(row[1]),
-             int(row[3]),
-             int(row[2]),
-             int(row[4]),
-             int(row[5]),
-             int(row[6])]]))
-
-    report.write("\n</TABLE>")
-
-    # valuation
-    if args["do_private_valuation"]:
-        report.write("\n<P><P><B>Valuation (in specified valuation currency)</B>")
-        column_name_list = ["Start-End Year",
-                            "Accumulation",
-                            "Biomass Emission",
-                            "Soil Emission",
-                            "Sequestration"]
-
-        report.write("\n<TABLE BORDER=1><TR><TD ALIGN=\"CENTER\"><B>%s</B></TD></TR>" % "</B></TD><TD ALIGN=\"CENTER\"><B>".join(column_name_list))
-
-        for this_year, next_year in zip(lulc_years, lulc_years[1:]+[analysis_year]):
-            row = ["%i-%i" % (this_year, next_year)]
-
-            acc_value_uri = os.path.join(workspace_dir, acc_value_name  % (this_year, next_year))
-            em_bio_value_uri = os.path.join(workspace_dir, em_bio_value_name  % (this_year, next_year))
-            em_soil_value_uri = os.path.join(workspace_dir, em_soil_value_name  % (this_year, next_year))
-            value_uri = os.path.join(workspace_dir, value_name  % (this_year, next_year))
-
-            for uri in [acc_value_uri,
-                        em_bio_value_uri,
-                        em_soil_value_uri,
-                        value_uri]:
-
-                row.append(str(int(sum_uri(uri, extent_uri))))
-
-            report.write("<TR><TD ALIGN=\"RIGHT\">" + "</TD><TD ALIGN=\"RIGHT\">".join(row) + "</TR></TD>")
-
-        report.write("\n</TABLE>")
-
-    # input CSVs
-    report.write("<P><P><B>Input Tables</B><P><P>")
-
-    for csv_uri, name in [(carbon_uri, "Stock Carbon"),
-                          (half_life_csv_uri, "Decay Rates (Half-Life)")]:
-        csv = open(csv_uri)
-        table = "\n<TABLE BORDER=1><TR><TD><B>"
-        table += "</B></TD><TD><B>".join([td.replace(" (","<BR>(",1) for td in csv.readline().strip().split(",")])
-        table += "</B></TD></TR>\n"
-        for line in csv:
-            table += "<TR><TD>" + line.strip().replace(",","</TD><TD>") + "</TD></TR>\n"
-        table += "</TABLE>"
-
-        csv.close()
-
-        report.write("<P><P><B>%s</B>" % name)
-        report.write(table)
-
-    csv_uri = trans_uri
-    name = "Transition Matrix"
-
-    csv = open(csv_uri)
-    table = "\n<TABLE BORDER=1><TR><TD><B>"
-    table += csv.readline().strip().replace(",","</B></TD><TD><B>")
-    table += "</B></TD></TR>\n"
-    for line in csv:
-        table += "<TR><TD>" + line.strip().replace(",","</TD><TD>") + "</TD></TR>\n"
-    table += "</TABLE>"
-
-    report.write("<P><P><B>%s</B>" % name)
-    report.write(table)
-
-    csv.close()
-
-    for csv_uri, name in [(dis_bio_csv_uri, "Biomass Disturbance"),
-                          (dis_soil_csv_uri, "Soil Disturbance")]:
-        csv = open(csv_uri)
-        table = "\n<TABLE BORDER=1><TR><TD><B>"
-        table += csv.readline().strip().replace(",","</B></TD><TD><B>")
-        table += "</B></TD></TR>\n"
-        for line in csv:
-            line = line.strip().split(",")
-            line = line[:2] + [str(float(v) * 100)+"%" for v in line[2:]]
-            table += "<TR><TD>" + ",".join(line).replace(",","</TD><TD>") + "</TD></TR>\n"
-        table += "</TABLE>"
-
-        report.write("<P><P><B>%s</B>" % name)
-        report.write(table)
-
-        csv.close()
-
-    # close report
-    report.write("\n</BODY></HTML>")
-    report.close()
-
-##
-##    ##clean up
-    driver = gdal.GetDriverByName('GTiff')
-    driver.Delete(zero_raster_uri)
-##    for year in lulc_years[1:]:
-##        LOGGER.debug("Cleaning up intermediates for year %i." % year)
-##        driver.Delete(os.path.join(workspace_dir, above_name % year))
-##        driver.Delete(os.path.join(workspace_dir, below_name % year))
-##        driver.Delete(os.path.join(workspace_dir, soil_name % year))
-##        #driver.Delete(os.path.join(workspace_dir, litter_name % year))
-##        driver.Delete(os.path.join(workspace_dir, bio_name % year))
-##        #driver.Delete(os.path.join(workspace_dir, carbon_name % year))
-##
-##    for uri in acc_soil_uri_list+dis_soil_uri_list+dis_bio_uri_list:
-##        driver.Delete(uri)
-##
-##    datasource = ogr.Open(extent_uri, 1)
-##    datasource.DeleteLayer(0)
-##    datasource = None
-
-##    debug_log.flush()
-##    debug_log = None
-##    debug_log_file.close()
->>>>>>> e8ec4f12
+        model.run_valuation(vars_dict)