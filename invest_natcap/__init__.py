--- conflicted
+++ resolved
@@ -13,8 +13,6 @@
 import build_utils
 
 try:
-<<<<<<< HEAD
-=======
     import pygeoprocessing
     REQUIRED_PYGEOPROCESSING_VERSION = '0.3.0a3'
     if (distutils.version.StrictVersion(pygeoprocessing.__version__) <
@@ -27,7 +25,6 @@
     pass
 
 try:
->>>>>>> f663b179
     __version__ = build_utils.invest_version()
 except:
     __version__ = 'dev'
