--- conflicted
+++ resolved
@@ -316,13 +316,6 @@
     nodata_landuse = raster_utils.get_nodata_from_uri(lulc_uri)
     nodata_load = -1.0
 
-<<<<<<< HEAD
-    #resolve plateaus
-    dem_offset_uri = os.path.join(intermediate_dir, 'dem_offset%s.tif' % file_suffix)
-    routing_cython_core.resolve_flat_regions_for_drainage(dem_uri, dem_offset_uri)
-
-=======
->>>>>>> d3fc625f
     #Calculate flow accumulation
     LOGGER.info("calculating flow accumulation")
     flow_accumulation_uri = os.path.join(
