"""InVEST Sediment Delivery Ratio (SDR) module"""

import os
import csv
import logging

from osgeo import gdal
from osgeo import ogr
import numpy

from invest_natcap import raster_utils
from invest_natcap.routing import routing_utils
import routing_cython_core

logging.basicConfig(format='%(asctime)s %(name)-20s %(levelname)-8s \
%(message)s', level=logging.DEBUG, datefmt='%m/%d/%Y %H:%M:%S ')

LOGGER = logging.getLogger('sdr')


def execute(args):
    """This function invokes the SDR model given
        URI inputs of files. It may write log, warning, or error messages to
        stdout.

        args - a python dictionary with at the following possible entries:
        args['workspace_dir'] - a uri to the directory that will write output
            and other temporary files during calculation. (required)
        args['results_suffix'] - a string to append to any output file name (optional)
        args['dem_uri'] - a uri to a digital elevation raster file (required)
        args['erosivity_uri'] - a uri to an input raster describing the
            rainfall eroisivity index (required)
        args['erodibility_uri'] - a uri to an input raster describing soil
            erodibility (required)
        args['lulc_uri'] - a uri to a land use/land cover raster whose
            LULC indexes correspond to indexs in the biophysical table input.
            Used for determining soil retention and other biophysical
            properties of the landscape.  (required)
        args['watersheds_uri'] - a uri to an input shapefile of the watersheds
            of interest as polygons. (required)
        args['biophysical_table_uri'] - a uri to an input CSV file with
            biophysical information about each of the land use classes.
        args['threshold_flow_accumulation'] - an integer describing the number
            of upstream cells that must flow int a cell before it's considered
            part of a stream.  required if 'stream_uri' is not provided.
        args['k_param'] - k calibration parameter (see user's guide for values)
        args['sdr_max'] - the max value the SDR can be
        args['ic_0_param'] - ic_0 calibration parameter (see user's guide for
            values)
        args['drainage_uri'] - An optional GIS raster dataset mask, that
            indicates areas that drain to the watershed.  Format is that 1's
            indicate drainage areas and 0's or nodata indicate areas with no
            additional drainage.  This model is most accurate when the drainage
            raster aligns with the DEM.
        args['_prepare'] - (optional) The preprocessed set of data created by the
            sdr._prepare call.  This argument could be used in cases where the
            call to this function is scripted and can save a significant amount
            of runtime.

        returns nothing."""

    #append a _ to the suffix if it's not empty and doens't already have one
    try:
        file_suffix = args['results_suffix']
        if file_suffix != "" and not file_suffix.startswith('_'):
            file_suffix = '_' + file_suffix
    except KeyError:
        file_suffix = ''

    csv_dict_reader = csv.DictReader(open(args['biophysical_table_uri'], 'rU'))
    biophysical_table = {}
    for row in csv_dict_reader:
        biophysical_table[int(row['lucode'])] = row

    #Test to see if c or p values are outside of 0..1
    for table_key in ['usle_c', 'usle_p']:
        for (lulc_code, table) in biophysical_table.iteritems():
            try:
                float_value = float(table[table_key])
                if float_value < 0 or float_value > 1:
                    raise Exception(
                        'Value should be within range 0..1 offending value '
                        'table %s, lulc_code %s, value %s' % (
                            table_key, str(lulc_code), str(float_value)))
            except ValueError as e:
                raise Exception(
                    'Value is not a floating point value within range 0..1 '
                    'offending value table %s, lulc_code %s, value %s' % (
                        table_key, str(lulc_code), table[table_key]))

    intermediate_dir = os.path.join(args['workspace_dir'], 'intermediate')
    output_dir = os.path.join(args['workspace_dir'], 'output')

    #Sets up the intermediate and output directory structure for the workspace
    raster_utils.create_directories([output_dir, intermediate_dir])


    #check if we've already prepared the DEM
    if '_prepare' in args:
        preprocessed_data = args['_prepare']
    else:
        preprocessed_data = _prepare(**args)

    aligned_dem_uri = preprocessed_data['aligned_dem_uri']
    aligned_erosivity_uri = preprocessed_data['aligned_erosivity_uri']
    aligned_erodibility_uri = preprocessed_data['aligned_erodibility_uri']
    thresholded_slope_uri = preprocessed_data['thresholded_slope_uri']
    flow_accumulation_uri = preprocessed_data['flow_accumulation_uri']
    flow_direction_uri = preprocessed_data['flow_direction_uri']
    ls_uri = preprocessed_data['ls_uri']

    #this section is to align the lulc with the prepared data, we need to make
    #a garbage tempoary dem to conform to the align_dataset_list API that
    #requires as many outputs as inputs
    aligned_lulc_uri = os.path.join(intermediate_dir, 'aligned_lulc.tif')
    out_pixel_size = raster_utils.get_cell_size_from_uri(
        preprocessed_data['aligned_dem_uri'])
    tmp_dem_uri = raster_utils.temporary_filename()
    raster_utils.align_dataset_list(
        [aligned_dem_uri, args['lulc_uri']], [tmp_dem_uri, aligned_lulc_uri],
        ['nearest'] * 2, out_pixel_size, 'dataset',
        0, dataset_to_bound_index=0, aoi_uri=args['watersheds_uri'])
    os.remove(tmp_dem_uri)

    #classify streams from the flow accumulation raster
    LOGGER.info("Classifying streams from flow accumulation raster")
    stream_uri = os.path.join(intermediate_dir, 'stream%s.tif' % file_suffix)

    routing_utils.stream_threshold(flow_accumulation_uri,
        float(args['threshold_flow_accumulation']), stream_uri)
    stream_nodata = raster_utils.get_nodata_from_uri(stream_uri)

    dem_nodata = raster_utils.get_nodata_from_uri(args['dem_uri'])

    if 'drainage_uri' in args and args['drainage_uri'] != '':
        def add_drainage(stream, drainage):
            return numpy.where(drainage == 1, 1, stream)

        stream_nodata = raster_utils.get_nodata_from_uri(stream_uri)
        #add additional drainage to the stream
        drainage_uri = os.path.join(output_dir, 'drainage%s.tif' % file_suffix)

        raster_utils.vectorize_datasets(
            [stream_uri, args['drainage_uri']], add_drainage, drainage_uri,
            gdal.GDT_Byte, stream_nodata, out_pixel_size, "intersection",
            dataset_to_align_index=0, vectorize_op=False)
        stream_uri = drainage_uri

    #Calculate the W factor
    LOGGER.info('calculate per pixel W')
    original_w_factor_uri = os.path.join(
        intermediate_dir, 'w_factor%s.tif' % file_suffix)
    thresholded_w_factor_uri = os.path.join(
        intermediate_dir, 'thresholded_w_factor%s.tif' % file_suffix)
    #map lulc to biophysical table
    lulc_to_c = dict(
        [(lulc_code, float(table['usle_c'])) for
        (lulc_code, table) in biophysical_table.items()])
    lulc_nodata = raster_utils.get_nodata_from_uri(aligned_lulc_uri)
    w_nodata = -1.0

    raster_utils.reclassify_dataset_uri(
        aligned_lulc_uri, lulc_to_c, original_w_factor_uri, gdal.GDT_Float64,
        w_nodata, exception_flag='values_required')
    def threshold_w(w_val):
        '''Threshold w to 0.001'''
        w_val_copy = w_val.copy()
        nodata_mask = w_val == w_nodata
        w_val_copy[w_val < 0.001] = 0.001
        w_val_copy[nodata_mask] = w_nodata
        return w_val_copy
    raster_utils.vectorize_datasets(
        [original_w_factor_uri], threshold_w, thresholded_w_factor_uri,
        gdal.GDT_Float64, w_nodata, out_pixel_size, "intersection",
        dataset_to_align_index=0, vectorize_op=False)

    cp_factor_uri = os.path.join(
        intermediate_dir, 'cp_factor%s.tif' % file_suffix)
    lulc_to_cp = dict(
        [(lulc_code, float(table['usle_c']) * float(table['usle_p'])) for
<<<<<<< HEAD
        (lulc_code, table) in biophysical_table.items()])
=======
         (lulc_code, table) in biophysical_table.items()])
>>>>>>> d3fc625f
    cp_nodata = -1.0
    raster_utils.reclassify_dataset_uri(
        aligned_lulc_uri, lulc_to_cp, cp_factor_uri, gdal.GDT_Float64,
        cp_nodata, exception_flag='values_required')

    LOGGER.info('calculating rkls')
    rkls_uri = os.path.join(output_dir, 'rkls%s.tif' % file_suffix)
    calculate_rkls(
        ls_uri, aligned_erosivity_uri, aligned_erodibility_uri,
        stream_uri, rkls_uri)

    LOGGER.info('calculating USLE')
    usle_uri = os.path.join(output_dir, 'usle%s.tif' % file_suffix)
    nodata_rkls = raster_utils.get_nodata_from_uri(rkls_uri)
    nodata_cp = raster_utils.get_nodata_from_uri(cp_factor_uri)
    nodata_usle = -1.0
    def mult_rkls_cp(rkls, cp_factor, stream):
        return numpy.where((rkls == nodata_rkls) | (cp_factor == nodata_cp),
            nodata_usle, rkls * cp_factor * (1 - stream))
    raster_utils.vectorize_datasets(
        [rkls_uri, cp_factor_uri, stream_uri], mult_rkls_cp, usle_uri,
        gdal.GDT_Float64, nodata_usle, out_pixel_size, "intersection",
        dataset_to_align_index=0, aoi_uri=args['watersheds_uri'],
        vectorize_op=False)

    #calculate W_bar
    zero_absorption_source_uri = raster_utils.temporary_filename()
    loss_uri = raster_utils.temporary_filename()
    #need this for low level route_flux function
    raster_utils.make_constant_raster_from_base_uri(
        aligned_dem_uri, 0.0, zero_absorption_source_uri)

    flow_accumulation_nodata = raster_utils.get_nodata_from_uri(
        flow_accumulation_uri)

<<<<<<< HEAD
    w_accumulation_uri = os.path.join(intermediate_dir, 'w_accumulation%s.tif' % file_suffix)
    s_accumulation_uri = os.path.join(intermediate_dir, 's_accumulation%s.tif' % file_suffix)
=======
    w_accumulation_uri = os.path.join(
        intermediate_dir, 'w_accumulation%s.tif' % file_suffix)
    s_accumulation_uri = os.path.join(
        intermediate_dir, 's_accumulation%s.tif' % file_suffix)
>>>>>>> d3fc625f
    for factor_uri, accumulation_uri in [
            (thresholded_w_factor_uri, w_accumulation_uri),
            (thresholded_slope_uri, s_accumulation_uri)]:
        LOGGER.info("calculating %s", accumulation_uri)
        routing_utils.route_flux(
            flow_direction_uri, aligned_dem_uri, factor_uri,
            zero_absorption_source_uri, loss_uri, accumulation_uri, 'flux_only',
            aoi_uri=args['watersheds_uri'])

    LOGGER.info("calculating w_bar")

    w_bar_uri = os.path.join(intermediate_dir, 'w_bar%s.tif' % file_suffix)
    w_bar_nodata = raster_utils.get_nodata_from_uri(w_accumulation_uri)
    s_bar_uri = os.path.join(intermediate_dir, 's_bar%s.tif' % file_suffix)
    s_bar_nodata = raster_utils.get_nodata_from_uri(s_accumulation_uri)
    for bar_nodata, accumulation_uri, bar_uri in [
            (w_bar_nodata, w_accumulation_uri, w_bar_uri),
            (s_bar_nodata, s_accumulation_uri, s_bar_uri)]:
        LOGGER.info("calculating %s", accumulation_uri)
        def bar_op(base_accumulation, flow_accumulation):
            return numpy.where(
                (base_accumulation != bar_nodata) & (flow_accumulation != flow_accumulation_nodata),
                base_accumulation / flow_accumulation, bar_nodata)
        raster_utils.vectorize_datasets(
            [accumulation_uri, flow_accumulation_uri], bar_op, bar_uri,
            gdal.GDT_Float32, bar_nodata, out_pixel_size, "intersection",
            dataset_to_align_index=0, vectorize_op=False)

    LOGGER.info('calculating d_up')
    d_up_uri = os.path.join(intermediate_dir, 'd_up%s.tif' % file_suffix)
    cell_area = out_pixel_size ** 2
    d_up_nodata = -1.0
    def d_up(w_bar, s_bar, flow_accumulation):
        """Calculate the d_up index
            w_bar * s_bar * sqrt(upstream area) """
        d_up_array = w_bar * s_bar * numpy.sqrt(flow_accumulation * cell_area)
        return numpy.where(
            (w_bar != w_bar_nodata) & (s_bar != s_bar_nodata) &
            (flow_accumulation != flow_accumulation_nodata), d_up_array,
            d_up_nodata)
    raster_utils.vectorize_datasets(
        [w_bar_uri, s_bar_uri, flow_accumulation_uri], d_up, d_up_uri,
        gdal.GDT_Float32, d_up_nodata, out_pixel_size, "intersection",
        dataset_to_align_index=0, vectorize_op=False)

    LOGGER.info('calculate WS factor')
    ws_factor_inverse_uri = os.path.join(
        intermediate_dir, 'ws_factor_inverse%s.tif' % file_suffix)
    ws_nodata = -1.0
    slope_nodata = raster_utils.get_nodata_from_uri(
        preprocessed_data['thresholded_slope_uri'])

    def ws_op(w_factor, s_factor):
        #calculating the inverse so we can use the distance to stream factor function
        return numpy.where(
            (w_factor != w_nodata) & (s_factor != slope_nodata),
            1.0 / (w_factor * s_factor), ws_nodata)

    raster_utils.vectorize_datasets(
        [thresholded_w_factor_uri, thresholded_slope_uri], ws_op, ws_factor_inverse_uri,
        gdal.GDT_Float32, ws_nodata, out_pixel_size, "intersection",
        dataset_to_align_index=0, vectorize_op=False)

    LOGGER.info('calculating d_dn')
    d_dn_uri = os.path.join(intermediate_dir, 'd_dn%s.tif' % file_suffix)
    routing_cython_core.distance_to_stream(
        flow_direction_uri, stream_uri, d_dn_uri, factor_uri=ws_factor_inverse_uri)

    LOGGER.info('calculate ic')
    ic_factor_uri = os.path.join(intermediate_dir, 'ic_factor%s.tif' % file_suffix)
    ic_nodata = -9999.0
    d_up_nodata = raster_utils.get_nodata_from_uri(d_up_uri)
    d_dn_nodata = raster_utils.get_nodata_from_uri(d_dn_uri)
    def ic_op(d_up, d_dn):
        nodata_mask = (d_up == d_up_nodata) | (d_dn == d_dn_nodata)
        return numpy.where(
            nodata_mask, ic_nodata, numpy.log10(d_up/d_dn))
    raster_utils.vectorize_datasets(
        [d_up_uri, d_dn_uri], ic_op, ic_factor_uri,
        gdal.GDT_Float32, ic_nodata, out_pixel_size, "intersection",
        dataset_to_align_index=0, vectorize_op=False)

    LOGGER.info('calculate sdr')
    sdr_factor_uri = os.path.join(intermediate_dir, 'sdr_factor%s.tif' % file_suffix)
    sdr_nodata = -9999.0
    k = float(args['k_param'])
    ic_0 = float(args['ic_0_param'])
    sdr_max = float(args['sdr_max'])
    def sdr_op(ic_factor, stream):
        nodata_mask = (ic_factor == ic_nodata)
        sdr = numpy.where(
            nodata_mask, sdr_nodata, sdr_max/(1+numpy.exp((ic_0-ic_factor)/k)))
        #mask out the stream layer
        return numpy.where(stream == 1, 0.0, sdr)

    raster_utils.vectorize_datasets(
        [ic_factor_uri, stream_uri], sdr_op, sdr_factor_uri,
        gdal.GDT_Float32, sdr_nodata, out_pixel_size, "intersection",
        dataset_to_align_index=0, vectorize_op=False)

    LOGGER.info('calculate sed export')
    sed_export_uri = os.path.join(output_dir, 'sed_export%s.tif' % file_suffix)
    sed_export_nodata = -1.0
    def sed_export_op(usle, sdr):
        nodata_mask = (usle == nodata_usle) | (sdr == sdr_nodata)
        return numpy.where(
            nodata_mask, sed_export_nodata, usle * sdr)
    raster_utils.vectorize_datasets(
        [usle_uri, sdr_factor_uri], sed_export_op, sed_export_uri,
        gdal.GDT_Float32, sed_export_nodata, out_pixel_size, "intersection",
        dataset_to_align_index=0, vectorize_op=False)

    LOGGER.info('calculate sediment retention index')
    def sediment_index_op(rkls, usle, sdr_factor):
        nodata_mask = (rkls == nodata_rkls) | (usle == nodata_usle) | (sdr_factor == sdr_nodata)
        return numpy.where(
            nodata_mask, nodata_sed_retention_index, (rkls - usle) * sdr_factor / sdr_max)

    nodata_sed_retention_index = -1
    sed_retention_index_uri = os.path.join(
        output_dir, 'sed_retention_index%s.tif' % file_suffix)

    raster_utils.vectorize_datasets(
        [rkls_uri, usle_uri, sdr_factor_uri], sediment_index_op, sed_retention_index_uri,
        gdal.GDT_Float32, nodata_sed_retention_index, out_pixel_size, "intersection",
        dataset_to_align_index=0, vectorize_op=False)

    LOGGER.info('calculate sediment retention')
    d_up_bare_soil_uri = os.path.join(intermediate_dir, 'd_up_bare_soil%s.tif' % file_suffix)
    d_up_nodata = -1.0
    def d_up_bare_soil_op(s_bar, flow_accumulation):
        """Calculate the d_up index for bare soil
            1.0 * s_bar * sqrt(upstream area) """
        d_up_array = s_bar * numpy.sqrt(flow_accumulation * cell_area)
        return numpy.where(
            (s_bar != s_bar_nodata) &
            (flow_accumulation != flow_accumulation_nodata), d_up_array,
            d_up_nodata)
    raster_utils.vectorize_datasets(
        [s_bar_uri, flow_accumulation_uri], d_up_bare_soil_op, d_up_bare_soil_uri,
        gdal.GDT_Float32, d_up_nodata, out_pixel_size, "intersection",
        dataset_to_align_index=0, vectorize_op=False)

    #when calculating d_dn_bare the c factors are all 1,
    #so we invert just s, then accumulate it downstream
    s_factor_inverse_uri = os.path.join(
        intermediate_dir, 's_factor_inverse%s.tif' % file_suffix)
    s_nodata = -1.0
    def s_op(s_factor):
        #calculating the inverse so we can use the distance to stream factor function
        return numpy.where(s_factor != slope_nodata, 1.0 / s_factor, s_nodata)
    raster_utils.vectorize_datasets(
        [thresholded_slope_uri], s_op, s_factor_inverse_uri,
        gdal.GDT_Float32, s_nodata, out_pixel_size, "intersection",
        dataset_to_align_index=0, vectorize_op=False)
    d_dn_bare_soil_uri = os.path.join(intermediate_dir, 'd_dn_bare_soil%s.tif' % file_suffix)
    d_up_nodata = -1.0
    routing_cython_core.distance_to_stream(
        flow_direction_uri, stream_uri, d_dn_bare_soil_uri, factor_uri=s_factor_inverse_uri)

    ic_factor_bare_soil_uri = os.path.join(
        intermediate_dir, 'ic_factor_bare_soil%s.tif' % file_suffix)
    ic_bare_soil_nodata = -9999.0
    def ic_bare_soil_op(d_up_bare_soil, d_dn_bare_soil):
        nodata_mask = (d_up_bare_soil == d_up_nodata) | (d_dn_bare_soil == d_dn_nodata)
        return numpy.where(
            nodata_mask, ic_nodata, numpy.log10(d_up_bare_soil/d_dn_bare_soil))
    raster_utils.vectorize_datasets(
        [d_up_bare_soil_uri, d_dn_bare_soil_uri], ic_bare_soil_op, ic_factor_bare_soil_uri,
        gdal.GDT_Float32, ic_nodata, out_pixel_size, "intersection",
        dataset_to_align_index=0, vectorize_op=False)

    sdr_factor_bare_soil_uri = os.path.join(intermediate_dir, 'sdr_factor_bare_soil%s.tif' % file_suffix)
    def sdr_bare_soil_op(ic_bare_soil_factor, stream):
        nodata_mask = (ic_bare_soil_factor == ic_nodata)
        sdr_bare_soil = numpy.where(
            nodata_mask, sdr_nodata, sdr_max/(1+numpy.exp((ic_0-ic_bare_soil_factor)/k)))
        #mask out the stream layer
        return numpy.where(stream == 1, 0.0, sdr_bare_soil)

    raster_utils.vectorize_datasets(
        [ic_factor_bare_soil_uri, stream_uri], sdr_bare_soil_op, sdr_factor_bare_soil_uri,
        gdal.GDT_Float32, sdr_nodata, out_pixel_size, "intersection",
        dataset_to_align_index=0, vectorize_op=False)

    def sediment_retention_bare_soil_op(rkls, usle, stream_factor, sdr_factor, sdr_factor_bare_soil):
        nodata_mask = (
            (rkls == nodata_rkls) | (usle == nodata_usle) |
            (stream_factor == stream_nodata) | (sdr_factor == sdr_nodata) |
            (sdr_factor_bare_soil == sdr_nodata))
        return numpy.where(
            nodata_mask, nodata_sediment_retention,
            (rkls * sdr_factor_bare_soil - usle * sdr_factor) * (1 - stream_factor))

    nodata_sediment_retention = -1
    sed_retention_bare_soil_uri = os.path.join(
        intermediate_dir, 'sed_retention%s.tif' % file_suffix)

    raster_utils.vectorize_datasets(
        [rkls_uri, usle_uri, stream_uri, sdr_factor_uri, sdr_factor_bare_soil_uri],
        sediment_retention_bare_soil_op, sed_retention_bare_soil_uri,
        gdal.GDT_Float32, nodata_sediment_retention, out_pixel_size, "intersection",
        dataset_to_align_index=0, vectorize_op=False)


    LOGGER.info('generating report')
    esri_driver = ogr.GetDriverByName('ESRI Shapefile')

    field_summaries = {
        'usle_tot': raster_utils.aggregate_raster_values_uri(usle_uri, args['watersheds_uri'], 'ws_id').total,
        'sed_export': raster_utils.aggregate_raster_values_uri(sed_export_uri, args['watersheds_uri'], 'ws_id').total,
        'sed_retent': raster_utils.aggregate_raster_values_uri(sed_retention_bare_soil_uri, args['watersheds_uri'], 'ws_id').total,
        }

    original_datasource = ogr.Open(args['watersheds_uri'])
    watershed_output_datasource_uri = os.path.join(output_dir, 'watershed_results_sdr%s.shp' % file_suffix)
    #If there is already an existing shapefile with the same name and path, delete it
    #Copy the input shapefile into the designated output folder
    if os.path.isfile(watershed_output_datasource_uri):
        os.remove(watershed_output_datasource_uri)
    datasource_copy = esri_driver.CopyDataSource(original_datasource, watershed_output_datasource_uri)
    layer = datasource_copy.GetLayer()

    for field_name in field_summaries:
        field_def = ogr.FieldDefn(field_name, ogr.OFTReal)
        layer.CreateField(field_def)

    #Initialize each feature field to 0.0
    for feature_id in xrange(layer.GetFeatureCount()):
        feature = layer.GetFeature(feature_id)
        for field_name in field_summaries:
            try:
                ws_id = feature.GetFieldAsInteger('ws_id')
                feature.SetField(field_name, float(field_summaries[field_name][ws_id]))
            except KeyError:
                LOGGER.warning('unknown field %s' % field_name)
                feature.SetField(field_name, 0.0)
        #Save back to datasource
        layer.SetFeature(feature)

    original_datasource.Destroy()
    datasource_copy.Destroy()

    for ds_uri in [zero_absorption_source_uri, loss_uri]:
        try:
            os.remove(ds_uri)
        except OSError as e:
            LOGGER.warn("couldn't remove %s because it's still open", ds_uri)
            LOGGER.warn(e)


def calculate_ls_factor(
    flow_accumulation_uri, slope_uri, aspect_uri, ls_factor_uri, ls_nodata):
    """Calculates the LS factor as Equation 3 from "Extension and validation
        of a geographic information system-based method for calculating the
        Revised Universal Soil Loss Equation length-slope factor for erosion
        risk assessments in large watersheds"

        (Required that all raster inputs are same dimensions and projections
        and have square cells)
        flow_accumulation_uri - a uri to a  single band raster of type float that
            indicates the contributing area at the inlet of a grid cell
        slope_uri - a uri to a single band raster of type float that indicates
            the slope at a pixel given as a percent
        aspect_uri - a uri to a single band raster of type float that indicates the
            direction that slopes are facing in terms of radians east and
            increase clockwise: pi/2 is north, pi is west, 3pi/2, south and
            0 or 2pi is east.
        ls_factor_uri - (input) a string to the path where the LS raster will
            be written

        returns nothing"""

    flow_accumulation_nodata = raster_utils.get_nodata_from_uri(
        flow_accumulation_uri)
    slope_nodata = raster_utils.get_nodata_from_uri(slope_uri)
    aspect_nodata = raster_utils.get_nodata_from_uri(aspect_uri)

    #Assumes that cells are square
    cell_size = raster_utils.get_cell_size_from_uri(flow_accumulation_uri)
    cell_area = cell_size ** 2

    def ls_factor_function(aspect_angle, percent_slope, flow_accumulation):
        """Calculate the ls factor

            aspect_angle - flow direction in radians
            percent_slope - slope in terms of percent
            flow_accumulation - upstream pixels at this point

            returns the ls_factor calculation for this point"""

        #Skip the calculation if any of the inputs are nodata
        nodata_mask = (
            (aspect_angle == aspect_nodata) | (percent_slope == slope_nodata) |
            (flow_accumulation == flow_accumulation_nodata))

        #Here the aspect direction can range from 0 to 2PI, but the purpose
        #of the term is to determine the length of the flow path on the
        #pixel, thus we take the absolute value of each trigonometric
        #function to keep the computation in the first quadrant
        xij = (numpy.abs(numpy.sin(aspect_angle)) +
            numpy.abs(numpy.cos(aspect_angle)))

        contributing_area = (flow_accumulation-1) * cell_area

        #To convert to radians, we need to divide the percent_slope by 100 since
        #it's a percent.
        slope_in_radians = numpy.arctan(percent_slope / 100.0)

        #From Equation 4 in "Extension and validation of a geographic
        #information system ..."
        slope_factor = numpy.where(percent_slope < 9.0,
            10.8 * numpy.sin(slope_in_radians) + 0.03,
            16.8 * numpy.sin(slope_in_radians) - 0.5)

        #Set the m value to the lookup table that's Table 1 in
        #InVEST Sediment Model_modifications_10-01-2012_RS.docx in the
        #FT Team dropbox
        beta = ((numpy.sin(slope_in_radians) / 0.0896) /
            (3 * numpy.sin(slope_in_radians)**0.8 + 0.56))

        #slope table in percent
        slope_table = [1., 3.5, 5., 9.]
        exponent_table = [0.2, 0.3, 0.4, 0.5]
        #Look up the correct m value from the table
        m_exp = beta/(1+beta)
        for i in range(4):
            m_exp[percent_slope <= slope_table[i]] = exponent_table[i]

        #The length part of the ls_factor:
        l_factor = (
            ((contributing_area + cell_area)**(m_exp+1) -
             contributing_area ** (m_exp+1)) /
            ((cell_size ** (m_exp + 2)) * (xij**m_exp) * (22.13**m_exp)))

        #From the McCool paper "as a final check against excessively long slope
        #length calculations ... cap of 333m"
        l_factor[l_factor > 333] = 333

        #This is the ls_factor
        return numpy.where(nodata_mask, ls_nodata, l_factor * slope_factor)

    #Call vectorize datasets to calculate the ls_factor
    dataset_uri_list = [aspect_uri, slope_uri, flow_accumulation_uri]
    raster_utils.vectorize_datasets(
        dataset_uri_list, ls_factor_function, ls_factor_uri, gdal.GDT_Float32,
        ls_nodata, cell_size, "intersection", dataset_to_align_index=0,
        vectorize_op=False)

    base_directory = os.path.dirname(ls_factor_uri)
    xi_uri = os.path.join(base_directory, "xi.tif")
    s_factor_uri = os.path.join(base_directory, "slope_factor.tif")
    beta_uri = os.path.join(base_directory, "beta.tif")
    m_uri = os.path.join(base_directory, "m.tif")


    def m_op(aspect_angle, percent_slope, flow_accumulation):
        slope_in_radians = numpy.arctan(percent_slope / 100.0)

        beta = ((numpy.sin(slope_in_radians) / 0.0896) /
            (3 * numpy.sin(slope_in_radians)**0.8 + 0.56))

        #slope table in percent
        slope_table = [1., 3.5, 5., 9.]
        exponent_table = [0.2, 0.3, 0.4, 0.5]
        #Look up the correct m value from the table
        m_exp = beta/(1+beta)
        for i in range(4):
            m_exp[percent_slope <= slope_table[i]] = exponent_table[i]

        return m_exp

    raster_utils.vectorize_datasets(
        dataset_uri_list, m_op, m_uri, gdal.GDT_Float32,
        ls_nodata, cell_size, "intersection", dataset_to_align_index=0,
        vectorize_op=False)


    def beta_op(aspect_angle, percent_slope, flow_accumulation):
        slope_in_radians = numpy.arctan(percent_slope / 100.0)

        #Set the m value to the lookup table that's Table 1 in
        #InVEST Sediment Model_modifications_10-01-2012_RS.docx in the
        #FT Team dropbox
        return ((numpy.sin(slope_in_radians) / 0.0896) /
            (3 * numpy.sin(slope_in_radians)**0.8 + 0.56))

    raster_utils.vectorize_datasets(
        dataset_uri_list, beta_op, beta_uri, gdal.GDT_Float32,
        ls_nodata, cell_size, "intersection", dataset_to_align_index=0,
        vectorize_op=False)

    def s_factor_op(aspect_angle, percent_slope, flow_accumulation):
        slope_in_radians = numpy.arctan(percent_slope / 100.0)

        #From Equation 4 in "Extension and validation of a geographic
        #information system ..."
        return numpy.where(percent_slope < 9.0,
            10.8 * numpy.sin(slope_in_radians) + 0.03,
            16.8 * numpy.sin(slope_in_radians) - 0.5)
    raster_utils.vectorize_datasets(
        dataset_uri_list, s_factor_op, s_factor_uri, gdal.GDT_Float32,
        ls_nodata, cell_size, "intersection", dataset_to_align_index=0,
        vectorize_op=False)

    def xi_op(aspect_angle, percent_slope, flow_accumulation):
        return (numpy.abs(numpy.sin(aspect_angle)) +
            numpy.abs(numpy.cos(aspect_angle)))
    raster_utils.vectorize_datasets(
        dataset_uri_list, xi_op, xi_uri, gdal.GDT_Float32,
        ls_nodata, cell_size, "intersection", dataset_to_align_index=0,
        vectorize_op=False)


def calculate_rkls(
    ls_factor_uri, erosivity_uri, erodibility_uri, stream_uri,
    rkls_uri):

    """Calculates per-pixel potential soil loss using the RKLS (revised
        universial soil loss equation with no C or P).

        ls_factor_uri - GDAL uri with the LS factor pre-calculated
        erosivity_uri - GDAL uri with per pixel erosivity
        erodibility_uri - GDAL uri with per pixel erodibility
        stream_uri - GDAL uri indicating locations with streams
            (0 is no stream, 1 stream)
        rkls_uri - string input indicating the path to disk
            for the resulting potential soil loss raster

        returns nothing"""

    ls_factor_nodata = raster_utils.get_nodata_from_uri(ls_factor_uri)
    erosivity_nodata = raster_utils.get_nodata_from_uri(erosivity_uri)
    erodibility_nodata = raster_utils.get_nodata_from_uri(erodibility_uri)
    stream_nodata = raster_utils.get_nodata_from_uri(stream_uri)
    usle_nodata = -1.0

    cell_size = raster_utils.get_cell_size_from_uri(ls_factor_uri)
    cell_area_ha = cell_size ** 2 / 10000.0

    def rkls_function(ls_factor, erosivity, erodibility, stream):
        """Calculates the USLE equation

        ls_factor - length/slope factor
        erosivity - related to peak rainfall events
        erodibility - related to the potential for soil to erode
        stream - 1 or 0 depending if there is a stream there.  If so, no
            potential soil loss due to USLE

        returns ls_factor * erosivity * erodibility * usle_c_p if all arguments
            defined, nodata if some are not defined, 0 if in a stream
            (stream)"""

        rkls = numpy.where(
            stream == 1, 0.0,
            ls_factor * erosivity * erodibility * cell_area_ha)
        return numpy.where(
            (ls_factor == ls_factor_nodata) | (erosivity == erosivity_nodata) |
            (erodibility == erodibility_nodata) | (stream == stream_nodata),
            usle_nodata, rkls)

    dataset_uri_list = [
        ls_factor_uri, erosivity_uri, erodibility_uri, stream_uri]

    #Aligning with index 3 that's the stream and the most likely to be
    #aligned with LULCs
    raster_utils.vectorize_datasets(
        dataset_uri_list, rkls_function, rkls_uri, gdal.GDT_Float32,
        usle_nodata, cell_size, "intersection", dataset_to_align_index=3,
        vectorize_op=False)


def _prepare(**args):
    """A function to preprocess the static data that goes into the SDR model
        that is unlikely to change when running a batch process.

        args['dem_uri'] - dem layer
        args['erosivity_uri'] - erosivity data that will be used to align and
            precalculate rkls
        args['erodibility_uri'] - erodibility data that will be used to align
            and precalculate rkls
        args['workspace_dir'] - output directory for the generated rasters

        return a dictionary with the keys:
            'aligned_dem_uri' - input dem aligned with the rest of the inputs
            'aligned_erosivity_uri' - input erosivity aligned with the inputs
            'aligned_erodibility_uri' - input erodability aligned with the
                inputs
    """

    out_pixel_size = raster_utils.get_cell_size_from_uri(args['dem_uri'])
    intermediate_dir = os.path.join(args['workspace_dir'], 'prepared_data')

    if not os.path.exists(intermediate_dir):
        os.makedirs(intermediate_dir)

    tiled_dem_uri = os.path.join(intermediate_dir, 'tiled_dem.tif')
    raster_utils.tile_dataset_uri(args['dem_uri'], tiled_dem_uri, 256)
    aligned_dem_uri = os.path.join(intermediate_dir, 'aligned_dem.tif')
    aligned_erosivity_uri = os.path.join(
        intermediate_dir, 'aligned_erosivity.tif')
    aligned_erodibility_uri = os.path.join(
        intermediate_dir, 'aligned_erodibility.tif')

    input_list = [tiled_dem_uri, args['erosivity_uri'], args['erodibility_uri']]
    dataset_out_uri_list = [
        aligned_dem_uri, aligned_erosivity_uri, aligned_erodibility_uri]
    raster_utils.align_dataset_list(
        input_list, dataset_out_uri_list,
        ['nearest'] * len(dataset_out_uri_list), out_pixel_size, 'intersection',
        0, aoi_uri=args['watersheds_uri'])

<<<<<<< HEAD
    #resolve plateaus
    dem_offset_uri = os.path.join(
        intermediate_dir, 'dem_offset.tif')
    routing_cython_core.resolve_flat_regions_for_drainage(
        aligned_dem_uri, dem_offset_uri)

=======
>>>>>>> d3fc625f
    #Calculate slope
    LOGGER.info("Calculating slope")
    original_slope_uri = os.path.join(intermediate_dir, 'slope.tif')
    thresholded_slope_uri = os.path.join(
        intermediate_dir, 'thresholded_slope.tif')
    raster_utils.calculate_slope(aligned_dem_uri, original_slope_uri)
    slope_nodata = raster_utils.get_nodata_from_uri(original_slope_uri)
    def threshold_slope(slope):
        '''Convert slope to m/m and clamp at 0.005 and 1.0 as
            desribed in Cavalli et al., 2013. '''
        slope_copy = slope / 100
        nodata_mask = slope == slope_nodata
        slope_copy[slope_copy < 0.005] = 0.005
        slope_copy[slope_copy > 1.0] = 1.0
        slope_copy[nodata_mask] = slope_nodata
        return slope_copy
    raster_utils.vectorize_datasets(
        [original_slope_uri], threshold_slope, thresholded_slope_uri,
        gdal.GDT_Float64, slope_nodata, out_pixel_size, "intersection",
        dataset_to_align_index=0, vectorize_op=False)

    #Calculate flow accumulation
    LOGGER.info("calculating flow accumulation")
    flow_accumulation_uri = os.path.join(
        intermediate_dir, 'flow_accumulation.tif')
    flow_direction_uri = os.path.join(
        intermediate_dir, 'flow_direction.tif')

    routing_utils.flow_direction_d_inf(aligned_dem_uri, flow_direction_uri)
    routing_utils.flow_accumulation(
        flow_direction_uri, aligned_dem_uri, flow_accumulation_uri)

    #Calculate LS term
    LOGGER.info('calculate ls term')
    ls_uri = os.path.join(intermediate_dir, 'ls.tif')
    ls_nodata = -1.0
    calculate_ls_factor(
        flow_accumulation_uri, original_slope_uri, flow_direction_uri, ls_uri,
        ls_nodata)

    return {
        'aligned_dem_uri': aligned_dem_uri,
        'aligned_erosivity_uri': aligned_erosivity_uri,
        'aligned_erodibility_uri': aligned_erodibility_uri,
        'thresholded_slope_uri': thresholded_slope_uri,
        'flow_accumulation_uri': flow_accumulation_uri,
        'flow_direction_uri': flow_direction_uri,
        'ls_uri': ls_uri,
        }
<|MERGE_RESOLUTION|>--- conflicted
+++ resolved
@@ -1,799 +1,784 @@
-"""InVEST Sediment Delivery Ratio (SDR) module"""
-
-import os
-import csv
-import logging
-
-from osgeo import gdal
-from osgeo import ogr
-import numpy
-
-from invest_natcap import raster_utils
-from invest_natcap.routing import routing_utils
-import routing_cython_core
-
-logging.basicConfig(format='%(asctime)s %(name)-20s %(levelname)-8s \
-%(message)s', level=logging.DEBUG, datefmt='%m/%d/%Y %H:%M:%S ')
-
-LOGGER = logging.getLogger('sdr')
-
-
-def execute(args):
-    """This function invokes the SDR model given
-        URI inputs of files. It may write log, warning, or error messages to
-        stdout.
-
-        args - a python dictionary with at the following possible entries:
-        args['workspace_dir'] - a uri to the directory that will write output
-            and other temporary files during calculation. (required)
-        args['results_suffix'] - a string to append to any output file name (optional)
-        args['dem_uri'] - a uri to a digital elevation raster file (required)
-        args['erosivity_uri'] - a uri to an input raster describing the
-            rainfall eroisivity index (required)
-        args['erodibility_uri'] - a uri to an input raster describing soil
-            erodibility (required)
-        args['lulc_uri'] - a uri to a land use/land cover raster whose
-            LULC indexes correspond to indexs in the biophysical table input.
-            Used for determining soil retention and other biophysical
-            properties of the landscape.  (required)
-        args['watersheds_uri'] - a uri to an input shapefile of the watersheds
-            of interest as polygons. (required)
-        args['biophysical_table_uri'] - a uri to an input CSV file with
-            biophysical information about each of the land use classes.
-        args['threshold_flow_accumulation'] - an integer describing the number
-            of upstream cells that must flow int a cell before it's considered
-            part of a stream.  required if 'stream_uri' is not provided.
-        args['k_param'] - k calibration parameter (see user's guide for values)
-        args['sdr_max'] - the max value the SDR can be
-        args['ic_0_param'] - ic_0 calibration parameter (see user's guide for
-            values)
-        args['drainage_uri'] - An optional GIS raster dataset mask, that
-            indicates areas that drain to the watershed.  Format is that 1's
-            indicate drainage areas and 0's or nodata indicate areas with no
-            additional drainage.  This model is most accurate when the drainage
-            raster aligns with the DEM.
-        args['_prepare'] - (optional) The preprocessed set of data created by the
-            sdr._prepare call.  This argument could be used in cases where the
-            call to this function is scripted and can save a significant amount
-            of runtime.
-
-        returns nothing."""
-
-    #append a _ to the suffix if it's not empty and doens't already have one
-    try:
-        file_suffix = args['results_suffix']
-        if file_suffix != "" and not file_suffix.startswith('_'):
-            file_suffix = '_' + file_suffix
-    except KeyError:
-        file_suffix = ''
-
-    csv_dict_reader = csv.DictReader(open(args['biophysical_table_uri'], 'rU'))
-    biophysical_table = {}
-    for row in csv_dict_reader:
-        biophysical_table[int(row['lucode'])] = row
-
-    #Test to see if c or p values are outside of 0..1
-    for table_key in ['usle_c', 'usle_p']:
-        for (lulc_code, table) in biophysical_table.iteritems():
-            try:
-                float_value = float(table[table_key])
-                if float_value < 0 or float_value > 1:
-                    raise Exception(
-                        'Value should be within range 0..1 offending value '
-                        'table %s, lulc_code %s, value %s' % (
-                            table_key, str(lulc_code), str(float_value)))
-            except ValueError as e:
-                raise Exception(
-                    'Value is not a floating point value within range 0..1 '
-                    'offending value table %s, lulc_code %s, value %s' % (
-                        table_key, str(lulc_code), table[table_key]))
-
-    intermediate_dir = os.path.join(args['workspace_dir'], 'intermediate')
-    output_dir = os.path.join(args['workspace_dir'], 'output')
-
-    #Sets up the intermediate and output directory structure for the workspace
-    raster_utils.create_directories([output_dir, intermediate_dir])
-
-
-    #check if we've already prepared the DEM
-    if '_prepare' in args:
-        preprocessed_data = args['_prepare']
-    else:
-        preprocessed_data = _prepare(**args)
-
-    aligned_dem_uri = preprocessed_data['aligned_dem_uri']
-    aligned_erosivity_uri = preprocessed_data['aligned_erosivity_uri']
-    aligned_erodibility_uri = preprocessed_data['aligned_erodibility_uri']
-    thresholded_slope_uri = preprocessed_data['thresholded_slope_uri']
-    flow_accumulation_uri = preprocessed_data['flow_accumulation_uri']
-    flow_direction_uri = preprocessed_data['flow_direction_uri']
-    ls_uri = preprocessed_data['ls_uri']
-
-    #this section is to align the lulc with the prepared data, we need to make
-    #a garbage tempoary dem to conform to the align_dataset_list API that
-    #requires as many outputs as inputs
-    aligned_lulc_uri = os.path.join(intermediate_dir, 'aligned_lulc.tif')
-    out_pixel_size = raster_utils.get_cell_size_from_uri(
-        preprocessed_data['aligned_dem_uri'])
-    tmp_dem_uri = raster_utils.temporary_filename()
-    raster_utils.align_dataset_list(
-        [aligned_dem_uri, args['lulc_uri']], [tmp_dem_uri, aligned_lulc_uri],
-        ['nearest'] * 2, out_pixel_size, 'dataset',
-        0, dataset_to_bound_index=0, aoi_uri=args['watersheds_uri'])
-    os.remove(tmp_dem_uri)
-
-    #classify streams from the flow accumulation raster
-    LOGGER.info("Classifying streams from flow accumulation raster")
-    stream_uri = os.path.join(intermediate_dir, 'stream%s.tif' % file_suffix)
-
-    routing_utils.stream_threshold(flow_accumulation_uri,
-        float(args['threshold_flow_accumulation']), stream_uri)
-    stream_nodata = raster_utils.get_nodata_from_uri(stream_uri)
-
-    dem_nodata = raster_utils.get_nodata_from_uri(args['dem_uri'])
-
-    if 'drainage_uri' in args and args['drainage_uri'] != '':
-        def add_drainage(stream, drainage):
-            return numpy.where(drainage == 1, 1, stream)
-
-        stream_nodata = raster_utils.get_nodata_from_uri(stream_uri)
-        #add additional drainage to the stream
-        drainage_uri = os.path.join(output_dir, 'drainage%s.tif' % file_suffix)
-
-        raster_utils.vectorize_datasets(
-            [stream_uri, args['drainage_uri']], add_drainage, drainage_uri,
-            gdal.GDT_Byte, stream_nodata, out_pixel_size, "intersection",
-            dataset_to_align_index=0, vectorize_op=False)
-        stream_uri = drainage_uri
-
-    #Calculate the W factor
-    LOGGER.info('calculate per pixel W')
-    original_w_factor_uri = os.path.join(
-        intermediate_dir, 'w_factor%s.tif' % file_suffix)
-    thresholded_w_factor_uri = os.path.join(
-        intermediate_dir, 'thresholded_w_factor%s.tif' % file_suffix)
-    #map lulc to biophysical table
-    lulc_to_c = dict(
-        [(lulc_code, float(table['usle_c'])) for
-        (lulc_code, table) in biophysical_table.items()])
-    lulc_nodata = raster_utils.get_nodata_from_uri(aligned_lulc_uri)
-    w_nodata = -1.0
-
-    raster_utils.reclassify_dataset_uri(
-        aligned_lulc_uri, lulc_to_c, original_w_factor_uri, gdal.GDT_Float64,
-        w_nodata, exception_flag='values_required')
-    def threshold_w(w_val):
-        '''Threshold w to 0.001'''
-        w_val_copy = w_val.copy()
-        nodata_mask = w_val == w_nodata
-        w_val_copy[w_val < 0.001] = 0.001
-        w_val_copy[nodata_mask] = w_nodata
-        return w_val_copy
-    raster_utils.vectorize_datasets(
-        [original_w_factor_uri], threshold_w, thresholded_w_factor_uri,
-        gdal.GDT_Float64, w_nodata, out_pixel_size, "intersection",
-        dataset_to_align_index=0, vectorize_op=False)
-
-    cp_factor_uri = os.path.join(
-        intermediate_dir, 'cp_factor%s.tif' % file_suffix)
-    lulc_to_cp = dict(
-        [(lulc_code, float(table['usle_c']) * float(table['usle_p'])) for
-<<<<<<< HEAD
-        (lulc_code, table) in biophysical_table.items()])
-=======
-         (lulc_code, table) in biophysical_table.items()])
->>>>>>> d3fc625f
-    cp_nodata = -1.0
-    raster_utils.reclassify_dataset_uri(
-        aligned_lulc_uri, lulc_to_cp, cp_factor_uri, gdal.GDT_Float64,
-        cp_nodata, exception_flag='values_required')
-
-    LOGGER.info('calculating rkls')
-    rkls_uri = os.path.join(output_dir, 'rkls%s.tif' % file_suffix)
-    calculate_rkls(
-        ls_uri, aligned_erosivity_uri, aligned_erodibility_uri,
-        stream_uri, rkls_uri)
-
-    LOGGER.info('calculating USLE')
-    usle_uri = os.path.join(output_dir, 'usle%s.tif' % file_suffix)
-    nodata_rkls = raster_utils.get_nodata_from_uri(rkls_uri)
-    nodata_cp = raster_utils.get_nodata_from_uri(cp_factor_uri)
-    nodata_usle = -1.0
-    def mult_rkls_cp(rkls, cp_factor, stream):
-        return numpy.where((rkls == nodata_rkls) | (cp_factor == nodata_cp),
-            nodata_usle, rkls * cp_factor * (1 - stream))
-    raster_utils.vectorize_datasets(
-        [rkls_uri, cp_factor_uri, stream_uri], mult_rkls_cp, usle_uri,
-        gdal.GDT_Float64, nodata_usle, out_pixel_size, "intersection",
-        dataset_to_align_index=0, aoi_uri=args['watersheds_uri'],
-        vectorize_op=False)
-
-    #calculate W_bar
-    zero_absorption_source_uri = raster_utils.temporary_filename()
-    loss_uri = raster_utils.temporary_filename()
-    #need this for low level route_flux function
-    raster_utils.make_constant_raster_from_base_uri(
-        aligned_dem_uri, 0.0, zero_absorption_source_uri)
-
-    flow_accumulation_nodata = raster_utils.get_nodata_from_uri(
-        flow_accumulation_uri)
-
-<<<<<<< HEAD
-    w_accumulation_uri = os.path.join(intermediate_dir, 'w_accumulation%s.tif' % file_suffix)
-    s_accumulation_uri = os.path.join(intermediate_dir, 's_accumulation%s.tif' % file_suffix)
-=======
-    w_accumulation_uri = os.path.join(
-        intermediate_dir, 'w_accumulation%s.tif' % file_suffix)
-    s_accumulation_uri = os.path.join(
-        intermediate_dir, 's_accumulation%s.tif' % file_suffix)
->>>>>>> d3fc625f
-    for factor_uri, accumulation_uri in [
-            (thresholded_w_factor_uri, w_accumulation_uri),
-            (thresholded_slope_uri, s_accumulation_uri)]:
-        LOGGER.info("calculating %s", accumulation_uri)
-        routing_utils.route_flux(
-            flow_direction_uri, aligned_dem_uri, factor_uri,
-            zero_absorption_source_uri, loss_uri, accumulation_uri, 'flux_only',
-            aoi_uri=args['watersheds_uri'])
-
-    LOGGER.info("calculating w_bar")
-
-    w_bar_uri = os.path.join(intermediate_dir, 'w_bar%s.tif' % file_suffix)
-    w_bar_nodata = raster_utils.get_nodata_from_uri(w_accumulation_uri)
-    s_bar_uri = os.path.join(intermediate_dir, 's_bar%s.tif' % file_suffix)
-    s_bar_nodata = raster_utils.get_nodata_from_uri(s_accumulation_uri)
-    for bar_nodata, accumulation_uri, bar_uri in [
-            (w_bar_nodata, w_accumulation_uri, w_bar_uri),
-            (s_bar_nodata, s_accumulation_uri, s_bar_uri)]:
-        LOGGER.info("calculating %s", accumulation_uri)
-        def bar_op(base_accumulation, flow_accumulation):
-            return numpy.where(
-                (base_accumulation != bar_nodata) & (flow_accumulation != flow_accumulation_nodata),
-                base_accumulation / flow_accumulation, bar_nodata)
-        raster_utils.vectorize_datasets(
-            [accumulation_uri, flow_accumulation_uri], bar_op, bar_uri,
-            gdal.GDT_Float32, bar_nodata, out_pixel_size, "intersection",
-            dataset_to_align_index=0, vectorize_op=False)
-
-    LOGGER.info('calculating d_up')
-    d_up_uri = os.path.join(intermediate_dir, 'd_up%s.tif' % file_suffix)
-    cell_area = out_pixel_size ** 2
-    d_up_nodata = -1.0
-    def d_up(w_bar, s_bar, flow_accumulation):
-        """Calculate the d_up index
-            w_bar * s_bar * sqrt(upstream area) """
-        d_up_array = w_bar * s_bar * numpy.sqrt(flow_accumulation * cell_area)
-        return numpy.where(
-            (w_bar != w_bar_nodata) & (s_bar != s_bar_nodata) &
-            (flow_accumulation != flow_accumulation_nodata), d_up_array,
-            d_up_nodata)
-    raster_utils.vectorize_datasets(
-        [w_bar_uri, s_bar_uri, flow_accumulation_uri], d_up, d_up_uri,
-        gdal.GDT_Float32, d_up_nodata, out_pixel_size, "intersection",
-        dataset_to_align_index=0, vectorize_op=False)
-
-    LOGGER.info('calculate WS factor')
-    ws_factor_inverse_uri = os.path.join(
-        intermediate_dir, 'ws_factor_inverse%s.tif' % file_suffix)
-    ws_nodata = -1.0
-    slope_nodata = raster_utils.get_nodata_from_uri(
-        preprocessed_data['thresholded_slope_uri'])
-
-    def ws_op(w_factor, s_factor):
-        #calculating the inverse so we can use the distance to stream factor function
-        return numpy.where(
-            (w_factor != w_nodata) & (s_factor != slope_nodata),
-            1.0 / (w_factor * s_factor), ws_nodata)
-
-    raster_utils.vectorize_datasets(
-        [thresholded_w_factor_uri, thresholded_slope_uri], ws_op, ws_factor_inverse_uri,
-        gdal.GDT_Float32, ws_nodata, out_pixel_size, "intersection",
-        dataset_to_align_index=0, vectorize_op=False)
-
-    LOGGER.info('calculating d_dn')
-    d_dn_uri = os.path.join(intermediate_dir, 'd_dn%s.tif' % file_suffix)
-    routing_cython_core.distance_to_stream(
-        flow_direction_uri, stream_uri, d_dn_uri, factor_uri=ws_factor_inverse_uri)
-
-    LOGGER.info('calculate ic')
-    ic_factor_uri = os.path.join(intermediate_dir, 'ic_factor%s.tif' % file_suffix)
-    ic_nodata = -9999.0
-    d_up_nodata = raster_utils.get_nodata_from_uri(d_up_uri)
-    d_dn_nodata = raster_utils.get_nodata_from_uri(d_dn_uri)
-    def ic_op(d_up, d_dn):
-        nodata_mask = (d_up == d_up_nodata) | (d_dn == d_dn_nodata)
-        return numpy.where(
-            nodata_mask, ic_nodata, numpy.log10(d_up/d_dn))
-    raster_utils.vectorize_datasets(
-        [d_up_uri, d_dn_uri], ic_op, ic_factor_uri,
-        gdal.GDT_Float32, ic_nodata, out_pixel_size, "intersection",
-        dataset_to_align_index=0, vectorize_op=False)
-
-    LOGGER.info('calculate sdr')
-    sdr_factor_uri = os.path.join(intermediate_dir, 'sdr_factor%s.tif' % file_suffix)
-    sdr_nodata = -9999.0
-    k = float(args['k_param'])
-    ic_0 = float(args['ic_0_param'])
-    sdr_max = float(args['sdr_max'])
-    def sdr_op(ic_factor, stream):
-        nodata_mask = (ic_factor == ic_nodata)
-        sdr = numpy.where(
-            nodata_mask, sdr_nodata, sdr_max/(1+numpy.exp((ic_0-ic_factor)/k)))
-        #mask out the stream layer
-        return numpy.where(stream == 1, 0.0, sdr)
-
-    raster_utils.vectorize_datasets(
-        [ic_factor_uri, stream_uri], sdr_op, sdr_factor_uri,
-        gdal.GDT_Float32, sdr_nodata, out_pixel_size, "intersection",
-        dataset_to_align_index=0, vectorize_op=False)
-
-    LOGGER.info('calculate sed export')
-    sed_export_uri = os.path.join(output_dir, 'sed_export%s.tif' % file_suffix)
-    sed_export_nodata = -1.0
-    def sed_export_op(usle, sdr):
-        nodata_mask = (usle == nodata_usle) | (sdr == sdr_nodata)
-        return numpy.where(
-            nodata_mask, sed_export_nodata, usle * sdr)
-    raster_utils.vectorize_datasets(
-        [usle_uri, sdr_factor_uri], sed_export_op, sed_export_uri,
-        gdal.GDT_Float32, sed_export_nodata, out_pixel_size, "intersection",
-        dataset_to_align_index=0, vectorize_op=False)
-
-    LOGGER.info('calculate sediment retention index')
-    def sediment_index_op(rkls, usle, sdr_factor):
-        nodata_mask = (rkls == nodata_rkls) | (usle == nodata_usle) | (sdr_factor == sdr_nodata)
-        return numpy.where(
-            nodata_mask, nodata_sed_retention_index, (rkls - usle) * sdr_factor / sdr_max)
-
-    nodata_sed_retention_index = -1
-    sed_retention_index_uri = os.path.join(
-        output_dir, 'sed_retention_index%s.tif' % file_suffix)
-
-    raster_utils.vectorize_datasets(
-        [rkls_uri, usle_uri, sdr_factor_uri], sediment_index_op, sed_retention_index_uri,
-        gdal.GDT_Float32, nodata_sed_retention_index, out_pixel_size, "intersection",
-        dataset_to_align_index=0, vectorize_op=False)
-
-    LOGGER.info('calculate sediment retention')
-    d_up_bare_soil_uri = os.path.join(intermediate_dir, 'd_up_bare_soil%s.tif' % file_suffix)
-    d_up_nodata = -1.0
-    def d_up_bare_soil_op(s_bar, flow_accumulation):
-        """Calculate the d_up index for bare soil
-            1.0 * s_bar * sqrt(upstream area) """
-        d_up_array = s_bar * numpy.sqrt(flow_accumulation * cell_area)
-        return numpy.where(
-            (s_bar != s_bar_nodata) &
-            (flow_accumulation != flow_accumulation_nodata), d_up_array,
-            d_up_nodata)
-    raster_utils.vectorize_datasets(
-        [s_bar_uri, flow_accumulation_uri], d_up_bare_soil_op, d_up_bare_soil_uri,
-        gdal.GDT_Float32, d_up_nodata, out_pixel_size, "intersection",
-        dataset_to_align_index=0, vectorize_op=False)
-
-    #when calculating d_dn_bare the c factors are all 1,
-    #so we invert just s, then accumulate it downstream
-    s_factor_inverse_uri = os.path.join(
-        intermediate_dir, 's_factor_inverse%s.tif' % file_suffix)
-    s_nodata = -1.0
-    def s_op(s_factor):
-        #calculating the inverse so we can use the distance to stream factor function
-        return numpy.where(s_factor != slope_nodata, 1.0 / s_factor, s_nodata)
-    raster_utils.vectorize_datasets(
-        [thresholded_slope_uri], s_op, s_factor_inverse_uri,
-        gdal.GDT_Float32, s_nodata, out_pixel_size, "intersection",
-        dataset_to_align_index=0, vectorize_op=False)
-    d_dn_bare_soil_uri = os.path.join(intermediate_dir, 'd_dn_bare_soil%s.tif' % file_suffix)
-    d_up_nodata = -1.0
-    routing_cython_core.distance_to_stream(
-        flow_direction_uri, stream_uri, d_dn_bare_soil_uri, factor_uri=s_factor_inverse_uri)
-
-    ic_factor_bare_soil_uri = os.path.join(
-        intermediate_dir, 'ic_factor_bare_soil%s.tif' % file_suffix)
-    ic_bare_soil_nodata = -9999.0
-    def ic_bare_soil_op(d_up_bare_soil, d_dn_bare_soil):
-        nodata_mask = (d_up_bare_soil == d_up_nodata) | (d_dn_bare_soil == d_dn_nodata)
-        return numpy.where(
-            nodata_mask, ic_nodata, numpy.log10(d_up_bare_soil/d_dn_bare_soil))
-    raster_utils.vectorize_datasets(
-        [d_up_bare_soil_uri, d_dn_bare_soil_uri], ic_bare_soil_op, ic_factor_bare_soil_uri,
-        gdal.GDT_Float32, ic_nodata, out_pixel_size, "intersection",
-        dataset_to_align_index=0, vectorize_op=False)
-
-    sdr_factor_bare_soil_uri = os.path.join(intermediate_dir, 'sdr_factor_bare_soil%s.tif' % file_suffix)
-    def sdr_bare_soil_op(ic_bare_soil_factor, stream):
-        nodata_mask = (ic_bare_soil_factor == ic_nodata)
-        sdr_bare_soil = numpy.where(
-            nodata_mask, sdr_nodata, sdr_max/(1+numpy.exp((ic_0-ic_bare_soil_factor)/k)))
-        #mask out the stream layer
-        return numpy.where(stream == 1, 0.0, sdr_bare_soil)
-
-    raster_utils.vectorize_datasets(
-        [ic_factor_bare_soil_uri, stream_uri], sdr_bare_soil_op, sdr_factor_bare_soil_uri,
-        gdal.GDT_Float32, sdr_nodata, out_pixel_size, "intersection",
-        dataset_to_align_index=0, vectorize_op=False)
-
-    def sediment_retention_bare_soil_op(rkls, usle, stream_factor, sdr_factor, sdr_factor_bare_soil):
-        nodata_mask = (
-            (rkls == nodata_rkls) | (usle == nodata_usle) |
-            (stream_factor == stream_nodata) | (sdr_factor == sdr_nodata) |
-            (sdr_factor_bare_soil == sdr_nodata))
-        return numpy.where(
-            nodata_mask, nodata_sediment_retention,
-            (rkls * sdr_factor_bare_soil - usle * sdr_factor) * (1 - stream_factor))
-
-    nodata_sediment_retention = -1
-    sed_retention_bare_soil_uri = os.path.join(
-        intermediate_dir, 'sed_retention%s.tif' % file_suffix)
-
-    raster_utils.vectorize_datasets(
-        [rkls_uri, usle_uri, stream_uri, sdr_factor_uri, sdr_factor_bare_soil_uri],
-        sediment_retention_bare_soil_op, sed_retention_bare_soil_uri,
-        gdal.GDT_Float32, nodata_sediment_retention, out_pixel_size, "intersection",
-        dataset_to_align_index=0, vectorize_op=False)
-
-
-    LOGGER.info('generating report')
-    esri_driver = ogr.GetDriverByName('ESRI Shapefile')
-
-    field_summaries = {
-        'usle_tot': raster_utils.aggregate_raster_values_uri(usle_uri, args['watersheds_uri'], 'ws_id').total,
-        'sed_export': raster_utils.aggregate_raster_values_uri(sed_export_uri, args['watersheds_uri'], 'ws_id').total,
-        'sed_retent': raster_utils.aggregate_raster_values_uri(sed_retention_bare_soil_uri, args['watersheds_uri'], 'ws_id').total,
-        }
-
-    original_datasource = ogr.Open(args['watersheds_uri'])
-    watershed_output_datasource_uri = os.path.join(output_dir, 'watershed_results_sdr%s.shp' % file_suffix)
-    #If there is already an existing shapefile with the same name and path, delete it
-    #Copy the input shapefile into the designated output folder
-    if os.path.isfile(watershed_output_datasource_uri):
-        os.remove(watershed_output_datasource_uri)
-    datasource_copy = esri_driver.CopyDataSource(original_datasource, watershed_output_datasource_uri)
-    layer = datasource_copy.GetLayer()
-
-    for field_name in field_summaries:
-        field_def = ogr.FieldDefn(field_name, ogr.OFTReal)
-        layer.CreateField(field_def)
-
-    #Initialize each feature field to 0.0
-    for feature_id in xrange(layer.GetFeatureCount()):
-        feature = layer.GetFeature(feature_id)
-        for field_name in field_summaries:
-            try:
-                ws_id = feature.GetFieldAsInteger('ws_id')
-                feature.SetField(field_name, float(field_summaries[field_name][ws_id]))
-            except KeyError:
-                LOGGER.warning('unknown field %s' % field_name)
-                feature.SetField(field_name, 0.0)
-        #Save back to datasource
-        layer.SetFeature(feature)
-
-    original_datasource.Destroy()
-    datasource_copy.Destroy()
-
-    for ds_uri in [zero_absorption_source_uri, loss_uri]:
-        try:
-            os.remove(ds_uri)
-        except OSError as e:
-            LOGGER.warn("couldn't remove %s because it's still open", ds_uri)
-            LOGGER.warn(e)
-
-
-def calculate_ls_factor(
-    flow_accumulation_uri, slope_uri, aspect_uri, ls_factor_uri, ls_nodata):
-    """Calculates the LS factor as Equation 3 from "Extension and validation
-        of a geographic information system-based method for calculating the
-        Revised Universal Soil Loss Equation length-slope factor for erosion
-        risk assessments in large watersheds"
-
-        (Required that all raster inputs are same dimensions and projections
-        and have square cells)
-        flow_accumulation_uri - a uri to a  single band raster of type float that
-            indicates the contributing area at the inlet of a grid cell
-        slope_uri - a uri to a single band raster of type float that indicates
-            the slope at a pixel given as a percent
-        aspect_uri - a uri to a single band raster of type float that indicates the
-            direction that slopes are facing in terms of radians east and
-            increase clockwise: pi/2 is north, pi is west, 3pi/2, south and
-            0 or 2pi is east.
-        ls_factor_uri - (input) a string to the path where the LS raster will
-            be written
-
-        returns nothing"""
-
-    flow_accumulation_nodata = raster_utils.get_nodata_from_uri(
-        flow_accumulation_uri)
-    slope_nodata = raster_utils.get_nodata_from_uri(slope_uri)
-    aspect_nodata = raster_utils.get_nodata_from_uri(aspect_uri)
-
-    #Assumes that cells are square
-    cell_size = raster_utils.get_cell_size_from_uri(flow_accumulation_uri)
-    cell_area = cell_size ** 2
-
-    def ls_factor_function(aspect_angle, percent_slope, flow_accumulation):
-        """Calculate the ls factor
-
-            aspect_angle - flow direction in radians
-            percent_slope - slope in terms of percent
-            flow_accumulation - upstream pixels at this point
-
-            returns the ls_factor calculation for this point"""
-
-        #Skip the calculation if any of the inputs are nodata
-        nodata_mask = (
-            (aspect_angle == aspect_nodata) | (percent_slope == slope_nodata) |
-            (flow_accumulation == flow_accumulation_nodata))
-
-        #Here the aspect direction can range from 0 to 2PI, but the purpose
-        #of the term is to determine the length of the flow path on the
-        #pixel, thus we take the absolute value of each trigonometric
-        #function to keep the computation in the first quadrant
-        xij = (numpy.abs(numpy.sin(aspect_angle)) +
-            numpy.abs(numpy.cos(aspect_angle)))
-
-        contributing_area = (flow_accumulation-1) * cell_area
-
-        #To convert to radians, we need to divide the percent_slope by 100 since
-        #it's a percent.
-        slope_in_radians = numpy.arctan(percent_slope / 100.0)
-
-        #From Equation 4 in "Extension and validation of a geographic
-        #information system ..."
-        slope_factor = numpy.where(percent_slope < 9.0,
-            10.8 * numpy.sin(slope_in_radians) + 0.03,
-            16.8 * numpy.sin(slope_in_radians) - 0.5)
-
-        #Set the m value to the lookup table that's Table 1 in
-        #InVEST Sediment Model_modifications_10-01-2012_RS.docx in the
-        #FT Team dropbox
-        beta = ((numpy.sin(slope_in_radians) / 0.0896) /
-            (3 * numpy.sin(slope_in_radians)**0.8 + 0.56))
-
-        #slope table in percent
-        slope_table = [1., 3.5, 5., 9.]
-        exponent_table = [0.2, 0.3, 0.4, 0.5]
-        #Look up the correct m value from the table
-        m_exp = beta/(1+beta)
-        for i in range(4):
-            m_exp[percent_slope <= slope_table[i]] = exponent_table[i]
-
-        #The length part of the ls_factor:
-        l_factor = (
-            ((contributing_area + cell_area)**(m_exp+1) -
-             contributing_area ** (m_exp+1)) /
-            ((cell_size ** (m_exp + 2)) * (xij**m_exp) * (22.13**m_exp)))
-
-        #From the McCool paper "as a final check against excessively long slope
-        #length calculations ... cap of 333m"
-        l_factor[l_factor > 333] = 333
-
-        #This is the ls_factor
-        return numpy.where(nodata_mask, ls_nodata, l_factor * slope_factor)
-
-    #Call vectorize datasets to calculate the ls_factor
-    dataset_uri_list = [aspect_uri, slope_uri, flow_accumulation_uri]
-    raster_utils.vectorize_datasets(
-        dataset_uri_list, ls_factor_function, ls_factor_uri, gdal.GDT_Float32,
-        ls_nodata, cell_size, "intersection", dataset_to_align_index=0,
-        vectorize_op=False)
-
-    base_directory = os.path.dirname(ls_factor_uri)
-    xi_uri = os.path.join(base_directory, "xi.tif")
-    s_factor_uri = os.path.join(base_directory, "slope_factor.tif")
-    beta_uri = os.path.join(base_directory, "beta.tif")
-    m_uri = os.path.join(base_directory, "m.tif")
-
-
-    def m_op(aspect_angle, percent_slope, flow_accumulation):
-        slope_in_radians = numpy.arctan(percent_slope / 100.0)
-
-        beta = ((numpy.sin(slope_in_radians) / 0.0896) /
-            (3 * numpy.sin(slope_in_radians)**0.8 + 0.56))
-
-        #slope table in percent
-        slope_table = [1., 3.5, 5., 9.]
-        exponent_table = [0.2, 0.3, 0.4, 0.5]
-        #Look up the correct m value from the table
-        m_exp = beta/(1+beta)
-        for i in range(4):
-            m_exp[percent_slope <= slope_table[i]] = exponent_table[i]
-
-        return m_exp
-
-    raster_utils.vectorize_datasets(
-        dataset_uri_list, m_op, m_uri, gdal.GDT_Float32,
-        ls_nodata, cell_size, "intersection", dataset_to_align_index=0,
-        vectorize_op=False)
-
-
-    def beta_op(aspect_angle, percent_slope, flow_accumulation):
-        slope_in_radians = numpy.arctan(percent_slope / 100.0)
-
-        #Set the m value to the lookup table that's Table 1 in
-        #InVEST Sediment Model_modifications_10-01-2012_RS.docx in the
-        #FT Team dropbox
-        return ((numpy.sin(slope_in_radians) / 0.0896) /
-            (3 * numpy.sin(slope_in_radians)**0.8 + 0.56))
-
-    raster_utils.vectorize_datasets(
-        dataset_uri_list, beta_op, beta_uri, gdal.GDT_Float32,
-        ls_nodata, cell_size, "intersection", dataset_to_align_index=0,
-        vectorize_op=False)
-
-    def s_factor_op(aspect_angle, percent_slope, flow_accumulation):
-        slope_in_radians = numpy.arctan(percent_slope / 100.0)
-
-        #From Equation 4 in "Extension and validation of a geographic
-        #information system ..."
-        return numpy.where(percent_slope < 9.0,
-            10.8 * numpy.sin(slope_in_radians) + 0.03,
-            16.8 * numpy.sin(slope_in_radians) - 0.5)
-    raster_utils.vectorize_datasets(
-        dataset_uri_list, s_factor_op, s_factor_uri, gdal.GDT_Float32,
-        ls_nodata, cell_size, "intersection", dataset_to_align_index=0,
-        vectorize_op=False)
-
-    def xi_op(aspect_angle, percent_slope, flow_accumulation):
-        return (numpy.abs(numpy.sin(aspect_angle)) +
-            numpy.abs(numpy.cos(aspect_angle)))
-    raster_utils.vectorize_datasets(
-        dataset_uri_list, xi_op, xi_uri, gdal.GDT_Float32,
-        ls_nodata, cell_size, "intersection", dataset_to_align_index=0,
-        vectorize_op=False)
-
-
-def calculate_rkls(
-    ls_factor_uri, erosivity_uri, erodibility_uri, stream_uri,
-    rkls_uri):
-
-    """Calculates per-pixel potential soil loss using the RKLS (revised
-        universial soil loss equation with no C or P).
-
-        ls_factor_uri - GDAL uri with the LS factor pre-calculated
-        erosivity_uri - GDAL uri with per pixel erosivity
-        erodibility_uri - GDAL uri with per pixel erodibility
-        stream_uri - GDAL uri indicating locations with streams
-            (0 is no stream, 1 stream)
-        rkls_uri - string input indicating the path to disk
-            for the resulting potential soil loss raster
-
-        returns nothing"""
-
-    ls_factor_nodata = raster_utils.get_nodata_from_uri(ls_factor_uri)
-    erosivity_nodata = raster_utils.get_nodata_from_uri(erosivity_uri)
-    erodibility_nodata = raster_utils.get_nodata_from_uri(erodibility_uri)
-    stream_nodata = raster_utils.get_nodata_from_uri(stream_uri)
-    usle_nodata = -1.0
-
-    cell_size = raster_utils.get_cell_size_from_uri(ls_factor_uri)
-    cell_area_ha = cell_size ** 2 / 10000.0
-
-    def rkls_function(ls_factor, erosivity, erodibility, stream):
-        """Calculates the USLE equation
-
-        ls_factor - length/slope factor
-        erosivity - related to peak rainfall events
-        erodibility - related to the potential for soil to erode
-        stream - 1 or 0 depending if there is a stream there.  If so, no
-            potential soil loss due to USLE
-
-        returns ls_factor * erosivity * erodibility * usle_c_p if all arguments
-            defined, nodata if some are not defined, 0 if in a stream
-            (stream)"""
-
-        rkls = numpy.where(
-            stream == 1, 0.0,
-            ls_factor * erosivity * erodibility * cell_area_ha)
-        return numpy.where(
-            (ls_factor == ls_factor_nodata) | (erosivity == erosivity_nodata) |
-            (erodibility == erodibility_nodata) | (stream == stream_nodata),
-            usle_nodata, rkls)
-
-    dataset_uri_list = [
-        ls_factor_uri, erosivity_uri, erodibility_uri, stream_uri]
-
-    #Aligning with index 3 that's the stream and the most likely to be
-    #aligned with LULCs
-    raster_utils.vectorize_datasets(
-        dataset_uri_list, rkls_function, rkls_uri, gdal.GDT_Float32,
-        usle_nodata, cell_size, "intersection", dataset_to_align_index=3,
-        vectorize_op=False)
-
-
-def _prepare(**args):
-    """A function to preprocess the static data that goes into the SDR model
-        that is unlikely to change when running a batch process.
-
-        args['dem_uri'] - dem layer
-        args['erosivity_uri'] - erosivity data that will be used to align and
-            precalculate rkls
-        args['erodibility_uri'] - erodibility data that will be used to align
-            and precalculate rkls
-        args['workspace_dir'] - output directory for the generated rasters
-
-        return a dictionary with the keys:
-            'aligned_dem_uri' - input dem aligned with the rest of the inputs
-            'aligned_erosivity_uri' - input erosivity aligned with the inputs
-            'aligned_erodibility_uri' - input erodability aligned with the
-                inputs
-    """
-
-    out_pixel_size = raster_utils.get_cell_size_from_uri(args['dem_uri'])
-    intermediate_dir = os.path.join(args['workspace_dir'], 'prepared_data')
-
-    if not os.path.exists(intermediate_dir):
-        os.makedirs(intermediate_dir)
-
-    tiled_dem_uri = os.path.join(intermediate_dir, 'tiled_dem.tif')
-    raster_utils.tile_dataset_uri(args['dem_uri'], tiled_dem_uri, 256)
-    aligned_dem_uri = os.path.join(intermediate_dir, 'aligned_dem.tif')
-    aligned_erosivity_uri = os.path.join(
-        intermediate_dir, 'aligned_erosivity.tif')
-    aligned_erodibility_uri = os.path.join(
-        intermediate_dir, 'aligned_erodibility.tif')
-
-    input_list = [tiled_dem_uri, args['erosivity_uri'], args['erodibility_uri']]
-    dataset_out_uri_list = [
-        aligned_dem_uri, aligned_erosivity_uri, aligned_erodibility_uri]
-    raster_utils.align_dataset_list(
-        input_list, dataset_out_uri_list,
-        ['nearest'] * len(dataset_out_uri_list), out_pixel_size, 'intersection',
-        0, aoi_uri=args['watersheds_uri'])
-
-<<<<<<< HEAD
-    #resolve plateaus
-    dem_offset_uri = os.path.join(
-        intermediate_dir, 'dem_offset.tif')
-    routing_cython_core.resolve_flat_regions_for_drainage(
-        aligned_dem_uri, dem_offset_uri)
-
-=======
->>>>>>> d3fc625f
-    #Calculate slope
-    LOGGER.info("Calculating slope")
-    original_slope_uri = os.path.join(intermediate_dir, 'slope.tif')
-    thresholded_slope_uri = os.path.join(
-        intermediate_dir, 'thresholded_slope.tif')
-    raster_utils.calculate_slope(aligned_dem_uri, original_slope_uri)
-    slope_nodata = raster_utils.get_nodata_from_uri(original_slope_uri)
-    def threshold_slope(slope):
-        '''Convert slope to m/m and clamp at 0.005 and 1.0 as
-            desribed in Cavalli et al., 2013. '''
-        slope_copy = slope / 100
-        nodata_mask = slope == slope_nodata
-        slope_copy[slope_copy < 0.005] = 0.005
-        slope_copy[slope_copy > 1.0] = 1.0
-        slope_copy[nodata_mask] = slope_nodata
-        return slope_copy
-    raster_utils.vectorize_datasets(
-        [original_slope_uri], threshold_slope, thresholded_slope_uri,
-        gdal.GDT_Float64, slope_nodata, out_pixel_size, "intersection",
-        dataset_to_align_index=0, vectorize_op=False)
-
-    #Calculate flow accumulation
-    LOGGER.info("calculating flow accumulation")
-    flow_accumulation_uri = os.path.join(
-        intermediate_dir, 'flow_accumulation.tif')
-    flow_direction_uri = os.path.join(
-        intermediate_dir, 'flow_direction.tif')
-
-    routing_utils.flow_direction_d_inf(aligned_dem_uri, flow_direction_uri)
-    routing_utils.flow_accumulation(
-        flow_direction_uri, aligned_dem_uri, flow_accumulation_uri)
-
-    #Calculate LS term
-    LOGGER.info('calculate ls term')
-    ls_uri = os.path.join(intermediate_dir, 'ls.tif')
-    ls_nodata = -1.0
-    calculate_ls_factor(
-        flow_accumulation_uri, original_slope_uri, flow_direction_uri, ls_uri,
-        ls_nodata)
-
-    return {
-        'aligned_dem_uri': aligned_dem_uri,
-        'aligned_erosivity_uri': aligned_erosivity_uri,
-        'aligned_erodibility_uri': aligned_erodibility_uri,
-        'thresholded_slope_uri': thresholded_slope_uri,
-        'flow_accumulation_uri': flow_accumulation_uri,
-        'flow_direction_uri': flow_direction_uri,
-        'ls_uri': ls_uri,
-        }
+"""InVEST Sediment Delivery Ratio (SDR) module"""
+
+import os
+import csv
+import logging
+
+from osgeo import gdal
+from osgeo import ogr
+import numpy
+
+from invest_natcap import raster_utils
+from invest_natcap.routing import routing_utils
+import routing_cython_core
+
+logging.basicConfig(format='%(asctime)s %(name)-20s %(levelname)-8s \
+%(message)s', level=logging.DEBUG, datefmt='%m/%d/%Y %H:%M:%S ')
+
+LOGGER = logging.getLogger('sdr')
+
+
+def execute(args):
+    """This function invokes the SDR model given
+        URI inputs of files. It may write log, warning, or error messages to
+        stdout.
+
+        args - a python dictionary with at the following possible entries:
+        args['workspace_dir'] - a uri to the directory that will write output
+            and other temporary files during calculation. (required)
+        args['results_suffix'] - a string to append to any output file name (optional)
+        args['dem_uri'] - a uri to a digital elevation raster file (required)
+        args['erosivity_uri'] - a uri to an input raster describing the
+            rainfall eroisivity index (required)
+        args['erodibility_uri'] - a uri to an input raster describing soil
+            erodibility (required)
+        args['lulc_uri'] - a uri to a land use/land cover raster whose
+            LULC indexes correspond to indexs in the biophysical table input.
+            Used for determining soil retention and other biophysical
+            properties of the landscape.  (required)
+        args['watersheds_uri'] - a uri to an input shapefile of the watersheds
+            of interest as polygons. (required)
+        args['biophysical_table_uri'] - a uri to an input CSV file with
+            biophysical information about each of the land use classes.
+        args['threshold_flow_accumulation'] - an integer describing the number
+            of upstream cells that must flow int a cell before it's considered
+            part of a stream.  required if 'stream_uri' is not provided.
+        args['k_param'] - k calibration parameter (see user's guide for values)
+        args['sdr_max'] - the max value the SDR can be
+        args['ic_0_param'] - ic_0 calibration parameter (see user's guide for
+            values)
+        args['drainage_uri'] - An optional GIS raster dataset mask, that
+            indicates areas that drain to the watershed.  Format is that 1's
+            indicate drainage areas and 0's or nodata indicate areas with no
+            additional drainage.  This model is most accurate when the drainage
+            raster aligns with the DEM.
+        args['_prepare'] - (optional) The preprocessed set of data created by the
+            sdr._prepare call.  This argument could be used in cases where the
+            call to this function is scripted and can save a significant amount
+            of runtime.
+
+        returns nothing."""
+
+    #append a _ to the suffix if it's not empty and doens't already have one
+    try:
+        file_suffix = args['results_suffix']
+        if file_suffix != "" and not file_suffix.startswith('_'):
+            file_suffix = '_' + file_suffix
+    except KeyError:
+        file_suffix = ''
+
+    csv_dict_reader = csv.DictReader(open(args['biophysical_table_uri'], 'rU'))
+    biophysical_table = {}
+    for row in csv_dict_reader:
+        biophysical_table[int(row['lucode'])] = row
+
+    #Test to see if c or p values are outside of 0..1
+    for table_key in ['usle_c', 'usle_p']:
+        for (lulc_code, table) in biophysical_table.iteritems():
+            try:
+                float_value = float(table[table_key])
+                if float_value < 0 or float_value > 1:
+                    raise Exception(
+                        'Value should be within range 0..1 offending value '
+                        'table %s, lulc_code %s, value %s' % (
+                            table_key, str(lulc_code), str(float_value)))
+            except ValueError as e:
+                raise Exception(
+                    'Value is not a floating point value within range 0..1 '
+                    'offending value table %s, lulc_code %s, value %s' % (
+                        table_key, str(lulc_code), table[table_key]))
+
+    intermediate_dir = os.path.join(args['workspace_dir'], 'intermediate')
+    output_dir = os.path.join(args['workspace_dir'], 'output')
+
+    #Sets up the intermediate and output directory structure for the workspace
+    raster_utils.create_directories([output_dir, intermediate_dir])
+
+
+    #check if we've already prepared the DEM
+    if '_prepare' in args:
+        preprocessed_data = args['_prepare']
+    else:
+        preprocessed_data = _prepare(**args)
+
+    aligned_dem_uri = preprocessed_data['aligned_dem_uri']
+    aligned_erosivity_uri = preprocessed_data['aligned_erosivity_uri']
+    aligned_erodibility_uri = preprocessed_data['aligned_erodibility_uri']
+    thresholded_slope_uri = preprocessed_data['thresholded_slope_uri']
+    flow_accumulation_uri = preprocessed_data['flow_accumulation_uri']
+    flow_direction_uri = preprocessed_data['flow_direction_uri']
+    ls_uri = preprocessed_data['ls_uri']
+
+    #this section is to align the lulc with the prepared data, we need to make
+    #a garbage tempoary dem to conform to the align_dataset_list API that
+    #requires as many outputs as inputs
+    aligned_lulc_uri = os.path.join(intermediate_dir, 'aligned_lulc.tif')
+    out_pixel_size = raster_utils.get_cell_size_from_uri(
+        preprocessed_data['aligned_dem_uri'])
+    tmp_dem_uri = raster_utils.temporary_filename()
+    raster_utils.align_dataset_list(
+        [aligned_dem_uri, args['lulc_uri']], [tmp_dem_uri, aligned_lulc_uri],
+        ['nearest'] * 2, out_pixel_size, 'dataset',
+        0, dataset_to_bound_index=0, aoi_uri=args['watersheds_uri'])
+    os.remove(tmp_dem_uri)
+
+    #classify streams from the flow accumulation raster
+    LOGGER.info("Classifying streams from flow accumulation raster")
+    stream_uri = os.path.join(intermediate_dir, 'stream%s.tif' % file_suffix)
+
+    routing_utils.stream_threshold(flow_accumulation_uri,
+        float(args['threshold_flow_accumulation']), stream_uri)
+    stream_nodata = raster_utils.get_nodata_from_uri(stream_uri)
+
+    dem_nodata = raster_utils.get_nodata_from_uri(args['dem_uri'])
+
+    if 'drainage_uri' in args and args['drainage_uri'] != '':
+        def add_drainage(stream, drainage):
+            return numpy.where(drainage == 1, 1, stream)
+
+        stream_nodata = raster_utils.get_nodata_from_uri(stream_uri)
+        #add additional drainage to the stream
+        drainage_uri = os.path.join(output_dir, 'drainage%s.tif' % file_suffix)
+
+        raster_utils.vectorize_datasets(
+            [stream_uri, args['drainage_uri']], add_drainage, drainage_uri,
+            gdal.GDT_Byte, stream_nodata, out_pixel_size, "intersection",
+            dataset_to_align_index=0, vectorize_op=False)
+        stream_uri = drainage_uri
+
+    #Calculate the W factor
+    LOGGER.info('calculate per pixel W')
+    original_w_factor_uri = os.path.join(
+        intermediate_dir, 'w_factor%s.tif' % file_suffix)
+    thresholded_w_factor_uri = os.path.join(
+        intermediate_dir, 'thresholded_w_factor%s.tif' % file_suffix)
+    #map lulc to biophysical table
+    lulc_to_c = dict(
+        [(lulc_code, float(table['usle_c'])) for
+        (lulc_code, table) in biophysical_table.items()])
+    lulc_nodata = raster_utils.get_nodata_from_uri(aligned_lulc_uri)
+    w_nodata = -1.0
+
+    raster_utils.reclassify_dataset_uri(
+        aligned_lulc_uri, lulc_to_c, original_w_factor_uri, gdal.GDT_Float64,
+        w_nodata, exception_flag='values_required')
+    def threshold_w(w_val):
+        '''Threshold w to 0.001'''
+        w_val_copy = w_val.copy()
+        nodata_mask = w_val == w_nodata
+        w_val_copy[w_val < 0.001] = 0.001
+        w_val_copy[nodata_mask] = w_nodata
+        return w_val_copy
+    raster_utils.vectorize_datasets(
+        [original_w_factor_uri], threshold_w, thresholded_w_factor_uri,
+        gdal.GDT_Float64, w_nodata, out_pixel_size, "intersection",
+        dataset_to_align_index=0, vectorize_op=False)
+
+    cp_factor_uri = os.path.join(
+        intermediate_dir, 'cp_factor%s.tif' % file_suffix)
+
+    lulc_to_cp = dict(
+        [(lulc_code, float(table['usle_c']) * float(table['usle_p'])) for
+         (lulc_code, table) in biophysical_table.items()])
+
+    cp_nodata = -1.0
+    raster_utils.reclassify_dataset_uri(
+        aligned_lulc_uri, lulc_to_cp, cp_factor_uri, gdal.GDT_Float64,
+        cp_nodata, exception_flag='values_required')
+
+    LOGGER.info('calculating rkls')
+    rkls_uri = os.path.join(output_dir, 'rkls%s.tif' % file_suffix)
+    calculate_rkls(
+        ls_uri, aligned_erosivity_uri, aligned_erodibility_uri,
+        stream_uri, rkls_uri)
+
+    LOGGER.info('calculating USLE')
+    usle_uri = os.path.join(output_dir, 'usle%s.tif' % file_suffix)
+    nodata_rkls = raster_utils.get_nodata_from_uri(rkls_uri)
+    nodata_cp = raster_utils.get_nodata_from_uri(cp_factor_uri)
+    nodata_usle = -1.0
+    def mult_rkls_cp(rkls, cp_factor, stream):
+        return numpy.where((rkls == nodata_rkls) | (cp_factor == nodata_cp),
+            nodata_usle, rkls * cp_factor * (1 - stream))
+    raster_utils.vectorize_datasets(
+        [rkls_uri, cp_factor_uri, stream_uri], mult_rkls_cp, usle_uri,
+        gdal.GDT_Float64, nodata_usle, out_pixel_size, "intersection",
+        dataset_to_align_index=0, aoi_uri=args['watersheds_uri'],
+        vectorize_op=False)
+
+    #calculate W_bar
+    zero_absorption_source_uri = raster_utils.temporary_filename()
+    loss_uri = raster_utils.temporary_filename()
+    #need this for low level route_flux function
+    raster_utils.make_constant_raster_from_base_uri(
+        aligned_dem_uri, 0.0, zero_absorption_source_uri)
+
+    flow_accumulation_nodata = raster_utils.get_nodata_from_uri(
+        flow_accumulation_uri)
+
+    w_accumulation_uri = os.path.join(
+        intermediate_dir, 'w_accumulation%s.tif' % file_suffix)
+    s_accumulation_uri = os.path.join(
+        intermediate_dir, 's_accumulation%s.tif' % file_suffix)
+
+    for factor_uri, accumulation_uri in [
+            (thresholded_w_factor_uri, w_accumulation_uri),
+            (thresholded_slope_uri, s_accumulation_uri)]:
+        LOGGER.info("calculating %s", accumulation_uri)
+        routing_utils.route_flux(
+            flow_direction_uri, aligned_dem_uri, factor_uri,
+            zero_absorption_source_uri, loss_uri, accumulation_uri, 'flux_only',
+            aoi_uri=args['watersheds_uri'])
+
+    LOGGER.info("calculating w_bar")
+
+    w_bar_uri = os.path.join(intermediate_dir, 'w_bar%s.tif' % file_suffix)
+    w_bar_nodata = raster_utils.get_nodata_from_uri(w_accumulation_uri)
+    s_bar_uri = os.path.join(intermediate_dir, 's_bar%s.tif' % file_suffix)
+    s_bar_nodata = raster_utils.get_nodata_from_uri(s_accumulation_uri)
+    for bar_nodata, accumulation_uri, bar_uri in [
+            (w_bar_nodata, w_accumulation_uri, w_bar_uri),
+            (s_bar_nodata, s_accumulation_uri, s_bar_uri)]:
+        LOGGER.info("calculating %s", accumulation_uri)
+        def bar_op(base_accumulation, flow_accumulation):
+            return numpy.where(
+                (base_accumulation != bar_nodata) & (flow_accumulation != flow_accumulation_nodata),
+                base_accumulation / flow_accumulation, bar_nodata)
+        raster_utils.vectorize_datasets(
+            [accumulation_uri, flow_accumulation_uri], bar_op, bar_uri,
+            gdal.GDT_Float32, bar_nodata, out_pixel_size, "intersection",
+            dataset_to_align_index=0, vectorize_op=False)
+
+    LOGGER.info('calculating d_up')
+    d_up_uri = os.path.join(intermediate_dir, 'd_up%s.tif' % file_suffix)
+    cell_area = out_pixel_size ** 2
+    d_up_nodata = -1.0
+    def d_up(w_bar, s_bar, flow_accumulation):
+        """Calculate the d_up index
+            w_bar * s_bar * sqrt(upstream area) """
+        d_up_array = w_bar * s_bar * numpy.sqrt(flow_accumulation * cell_area)
+        return numpy.where(
+            (w_bar != w_bar_nodata) & (s_bar != s_bar_nodata) &
+            (flow_accumulation != flow_accumulation_nodata), d_up_array,
+            d_up_nodata)
+    raster_utils.vectorize_datasets(
+        [w_bar_uri, s_bar_uri, flow_accumulation_uri], d_up, d_up_uri,
+        gdal.GDT_Float32, d_up_nodata, out_pixel_size, "intersection",
+        dataset_to_align_index=0, vectorize_op=False)
+
+    LOGGER.info('calculate WS factor')
+    ws_factor_inverse_uri = os.path.join(
+        intermediate_dir, 'ws_factor_inverse%s.tif' % file_suffix)
+    ws_nodata = -1.0
+    slope_nodata = raster_utils.get_nodata_from_uri(
+        preprocessed_data['thresholded_slope_uri'])
+
+    def ws_op(w_factor, s_factor):
+        #calculating the inverse so we can use the distance to stream factor function
+        return numpy.where(
+            (w_factor != w_nodata) & (s_factor != slope_nodata),
+            1.0 / (w_factor * s_factor), ws_nodata)
+
+    raster_utils.vectorize_datasets(
+        [thresholded_w_factor_uri, thresholded_slope_uri], ws_op, ws_factor_inverse_uri,
+        gdal.GDT_Float32, ws_nodata, out_pixel_size, "intersection",
+        dataset_to_align_index=0, vectorize_op=False)
+
+    LOGGER.info('calculating d_dn')
+    d_dn_uri = os.path.join(intermediate_dir, 'd_dn%s.tif' % file_suffix)
+    routing_cython_core.distance_to_stream(
+        flow_direction_uri, stream_uri, d_dn_uri, factor_uri=ws_factor_inverse_uri)
+
+    LOGGER.info('calculate ic')
+    ic_factor_uri = os.path.join(intermediate_dir, 'ic_factor%s.tif' % file_suffix)
+    ic_nodata = -9999.0
+    d_up_nodata = raster_utils.get_nodata_from_uri(d_up_uri)
+    d_dn_nodata = raster_utils.get_nodata_from_uri(d_dn_uri)
+    def ic_op(d_up, d_dn):
+        nodata_mask = (d_up == d_up_nodata) | (d_dn == d_dn_nodata)
+        return numpy.where(
+            nodata_mask, ic_nodata, numpy.log10(d_up/d_dn))
+    raster_utils.vectorize_datasets(
+        [d_up_uri, d_dn_uri], ic_op, ic_factor_uri,
+        gdal.GDT_Float32, ic_nodata, out_pixel_size, "intersection",
+        dataset_to_align_index=0, vectorize_op=False)
+
+    LOGGER.info('calculate sdr')
+    sdr_factor_uri = os.path.join(intermediate_dir, 'sdr_factor%s.tif' % file_suffix)
+    sdr_nodata = -9999.0
+    k = float(args['k_param'])
+    ic_0 = float(args['ic_0_param'])
+    sdr_max = float(args['sdr_max'])
+    def sdr_op(ic_factor, stream):
+        nodata_mask = (ic_factor == ic_nodata)
+        sdr = numpy.where(
+            nodata_mask, sdr_nodata, sdr_max/(1+numpy.exp((ic_0-ic_factor)/k)))
+        #mask out the stream layer
+        return numpy.where(stream == 1, 0.0, sdr)
+
+    raster_utils.vectorize_datasets(
+        [ic_factor_uri, stream_uri], sdr_op, sdr_factor_uri,
+        gdal.GDT_Float32, sdr_nodata, out_pixel_size, "intersection",
+        dataset_to_align_index=0, vectorize_op=False)
+
+    LOGGER.info('calculate sed export')
+    sed_export_uri = os.path.join(output_dir, 'sed_export%s.tif' % file_suffix)
+    sed_export_nodata = -1.0
+    def sed_export_op(usle, sdr):
+        nodata_mask = (usle == nodata_usle) | (sdr == sdr_nodata)
+        return numpy.where(
+            nodata_mask, sed_export_nodata, usle * sdr)
+    raster_utils.vectorize_datasets(
+        [usle_uri, sdr_factor_uri], sed_export_op, sed_export_uri,
+        gdal.GDT_Float32, sed_export_nodata, out_pixel_size, "intersection",
+        dataset_to_align_index=0, vectorize_op=False)
+
+    LOGGER.info('calculate sediment retention index')
+    def sediment_index_op(rkls, usle, sdr_factor):
+        nodata_mask = (rkls == nodata_rkls) | (usle == nodata_usle) | (sdr_factor == sdr_nodata)
+        return numpy.where(
+            nodata_mask, nodata_sed_retention_index, (rkls - usle) * sdr_factor / sdr_max)
+
+    nodata_sed_retention_index = -1
+    sed_retention_index_uri = os.path.join(
+        output_dir, 'sed_retention_index%s.tif' % file_suffix)
+
+    raster_utils.vectorize_datasets(
+        [rkls_uri, usle_uri, sdr_factor_uri], sediment_index_op, sed_retention_index_uri,
+        gdal.GDT_Float32, nodata_sed_retention_index, out_pixel_size, "intersection",
+        dataset_to_align_index=0, vectorize_op=False)
+
+    LOGGER.info('calculate sediment retention')
+    d_up_bare_soil_uri = os.path.join(intermediate_dir, 'd_up_bare_soil%s.tif' % file_suffix)
+    d_up_nodata = -1.0
+    def d_up_bare_soil_op(s_bar, flow_accumulation):
+        """Calculate the d_up index for bare soil
+            1.0 * s_bar * sqrt(upstream area) """
+        d_up_array = s_bar * numpy.sqrt(flow_accumulation * cell_area)
+        return numpy.where(
+            (s_bar != s_bar_nodata) &
+            (flow_accumulation != flow_accumulation_nodata), d_up_array,
+            d_up_nodata)
+    raster_utils.vectorize_datasets(
+        [s_bar_uri, flow_accumulation_uri], d_up_bare_soil_op, d_up_bare_soil_uri,
+        gdal.GDT_Float32, d_up_nodata, out_pixel_size, "intersection",
+        dataset_to_align_index=0, vectorize_op=False)
+
+    #when calculating d_dn_bare the c factors are all 1,
+    #so we invert just s, then accumulate it downstream
+    s_factor_inverse_uri = os.path.join(
+        intermediate_dir, 's_factor_inverse%s.tif' % file_suffix)
+    s_nodata = -1.0
+    def s_op(s_factor):
+        #calculating the inverse so we can use the distance to stream factor function
+        return numpy.where(s_factor != slope_nodata, 1.0 / s_factor, s_nodata)
+    raster_utils.vectorize_datasets(
+        [thresholded_slope_uri], s_op, s_factor_inverse_uri,
+        gdal.GDT_Float32, s_nodata, out_pixel_size, "intersection",
+        dataset_to_align_index=0, vectorize_op=False)
+    d_dn_bare_soil_uri = os.path.join(intermediate_dir, 'd_dn_bare_soil%s.tif' % file_suffix)
+    d_up_nodata = -1.0
+    routing_cython_core.distance_to_stream(
+        flow_direction_uri, stream_uri, d_dn_bare_soil_uri, factor_uri=s_factor_inverse_uri)
+
+    ic_factor_bare_soil_uri = os.path.join(
+        intermediate_dir, 'ic_factor_bare_soil%s.tif' % file_suffix)
+    ic_bare_soil_nodata = -9999.0
+    def ic_bare_soil_op(d_up_bare_soil, d_dn_bare_soil):
+        nodata_mask = (d_up_bare_soil == d_up_nodata) | (d_dn_bare_soil == d_dn_nodata)
+        return numpy.where(
+            nodata_mask, ic_nodata, numpy.log10(d_up_bare_soil/d_dn_bare_soil))
+    raster_utils.vectorize_datasets(
+        [d_up_bare_soil_uri, d_dn_bare_soil_uri], ic_bare_soil_op, ic_factor_bare_soil_uri,
+        gdal.GDT_Float32, ic_nodata, out_pixel_size, "intersection",
+        dataset_to_align_index=0, vectorize_op=False)
+
+    sdr_factor_bare_soil_uri = os.path.join(intermediate_dir, 'sdr_factor_bare_soil%s.tif' % file_suffix)
+    def sdr_bare_soil_op(ic_bare_soil_factor, stream):
+        nodata_mask = (ic_bare_soil_factor == ic_nodata)
+        sdr_bare_soil = numpy.where(
+            nodata_mask, sdr_nodata, sdr_max/(1+numpy.exp((ic_0-ic_bare_soil_factor)/k)))
+        #mask out the stream layer
+        return numpy.where(stream == 1, 0.0, sdr_bare_soil)
+
+    raster_utils.vectorize_datasets(
+        [ic_factor_bare_soil_uri, stream_uri], sdr_bare_soil_op, sdr_factor_bare_soil_uri,
+        gdal.GDT_Float32, sdr_nodata, out_pixel_size, "intersection",
+        dataset_to_align_index=0, vectorize_op=False)
+
+    def sediment_retention_bare_soil_op(rkls, usle, stream_factor, sdr_factor, sdr_factor_bare_soil):
+        nodata_mask = (
+            (rkls == nodata_rkls) | (usle == nodata_usle) |
+            (stream_factor == stream_nodata) | (sdr_factor == sdr_nodata) |
+            (sdr_factor_bare_soil == sdr_nodata))
+        return numpy.where(
+            nodata_mask, nodata_sediment_retention,
+            (rkls * sdr_factor_bare_soil - usle * sdr_factor) * (1 - stream_factor))
+
+    nodata_sediment_retention = -1
+    sed_retention_bare_soil_uri = os.path.join(
+        intermediate_dir, 'sed_retention%s.tif' % file_suffix)
+
+    raster_utils.vectorize_datasets(
+        [rkls_uri, usle_uri, stream_uri, sdr_factor_uri, sdr_factor_bare_soil_uri],
+        sediment_retention_bare_soil_op, sed_retention_bare_soil_uri,
+        gdal.GDT_Float32, nodata_sediment_retention, out_pixel_size, "intersection",
+        dataset_to_align_index=0, vectorize_op=False)
+
+
+    LOGGER.info('generating report')
+    esri_driver = ogr.GetDriverByName('ESRI Shapefile')
+
+    field_summaries = {
+        'usle_tot': raster_utils.aggregate_raster_values_uri(usle_uri, args['watersheds_uri'], 'ws_id').total,
+        'sed_export': raster_utils.aggregate_raster_values_uri(sed_export_uri, args['watersheds_uri'], 'ws_id').total,
+        'sed_retent': raster_utils.aggregate_raster_values_uri(sed_retention_bare_soil_uri, args['watersheds_uri'], 'ws_id').total,
+        }
+
+    original_datasource = ogr.Open(args['watersheds_uri'])
+    watershed_output_datasource_uri = os.path.join(output_dir, 'watershed_results_sdr%s.shp' % file_suffix)
+    #If there is already an existing shapefile with the same name and path, delete it
+    #Copy the input shapefile into the designated output folder
+    if os.path.isfile(watershed_output_datasource_uri):
+        os.remove(watershed_output_datasource_uri)
+    datasource_copy = esri_driver.CopyDataSource(original_datasource, watershed_output_datasource_uri)
+    layer = datasource_copy.GetLayer()
+
+    for field_name in field_summaries:
+        field_def = ogr.FieldDefn(field_name, ogr.OFTReal)
+        layer.CreateField(field_def)
+
+    #Initialize each feature field to 0.0
+    for feature_id in xrange(layer.GetFeatureCount()):
+        feature = layer.GetFeature(feature_id)
+        for field_name in field_summaries:
+            try:
+                ws_id = feature.GetFieldAsInteger('ws_id')
+                feature.SetField(field_name, float(field_summaries[field_name][ws_id]))
+            except KeyError:
+                LOGGER.warning('unknown field %s' % field_name)
+                feature.SetField(field_name, 0.0)
+        #Save back to datasource
+        layer.SetFeature(feature)
+
+    original_datasource.Destroy()
+    datasource_copy.Destroy()
+
+    for ds_uri in [zero_absorption_source_uri, loss_uri]:
+        try:
+            os.remove(ds_uri)
+        except OSError as e:
+            LOGGER.warn("couldn't remove %s because it's still open", ds_uri)
+            LOGGER.warn(e)
+
+
+def calculate_ls_factor(
+    flow_accumulation_uri, slope_uri, aspect_uri, ls_factor_uri, ls_nodata):
+    """Calculates the LS factor as Equation 3 from "Extension and validation
+        of a geographic information system-based method for calculating the
+        Revised Universal Soil Loss Equation length-slope factor for erosion
+        risk assessments in large watersheds"
+
+        (Required that all raster inputs are same dimensions and projections
+        and have square cells)
+        flow_accumulation_uri - a uri to a  single band raster of type float that
+            indicates the contributing area at the inlet of a grid cell
+        slope_uri - a uri to a single band raster of type float that indicates
+            the slope at a pixel given as a percent
+        aspect_uri - a uri to a single band raster of type float that indicates the
+            direction that slopes are facing in terms of radians east and
+            increase clockwise: pi/2 is north, pi is west, 3pi/2, south and
+            0 or 2pi is east.
+        ls_factor_uri - (input) a string to the path where the LS raster will
+            be written
+
+        returns nothing"""
+
+    flow_accumulation_nodata = raster_utils.get_nodata_from_uri(
+        flow_accumulation_uri)
+    slope_nodata = raster_utils.get_nodata_from_uri(slope_uri)
+    aspect_nodata = raster_utils.get_nodata_from_uri(aspect_uri)
+
+    #Assumes that cells are square
+    cell_size = raster_utils.get_cell_size_from_uri(flow_accumulation_uri)
+    cell_area = cell_size ** 2
+
+    def ls_factor_function(aspect_angle, percent_slope, flow_accumulation):
+        """Calculate the ls factor
+
+            aspect_angle - flow direction in radians
+            percent_slope - slope in terms of percent
+            flow_accumulation - upstream pixels at this point
+
+            returns the ls_factor calculation for this point"""
+
+        #Skip the calculation if any of the inputs are nodata
+        nodata_mask = (
+            (aspect_angle == aspect_nodata) | (percent_slope == slope_nodata) |
+            (flow_accumulation == flow_accumulation_nodata))
+
+        #Here the aspect direction can range from 0 to 2PI, but the purpose
+        #of the term is to determine the length of the flow path on the
+        #pixel, thus we take the absolute value of each trigonometric
+        #function to keep the computation in the first quadrant
+        xij = (numpy.abs(numpy.sin(aspect_angle)) +
+            numpy.abs(numpy.cos(aspect_angle)))
+
+        contributing_area = (flow_accumulation-1) * cell_area
+
+        #To convert to radians, we need to divide the percent_slope by 100 since
+        #it's a percent.
+        slope_in_radians = numpy.arctan(percent_slope / 100.0)
+
+        #From Equation 4 in "Extension and validation of a geographic
+        #information system ..."
+        slope_factor = numpy.where(percent_slope < 9.0,
+            10.8 * numpy.sin(slope_in_radians) + 0.03,
+            16.8 * numpy.sin(slope_in_radians) - 0.5)
+
+        #Set the m value to the lookup table that's Table 1 in
+        #InVEST Sediment Model_modifications_10-01-2012_RS.docx in the
+        #FT Team dropbox
+        beta = ((numpy.sin(slope_in_radians) / 0.0896) /
+            (3 * numpy.sin(slope_in_radians)**0.8 + 0.56))
+
+        #slope table in percent
+        slope_table = [1., 3.5, 5., 9.]
+        exponent_table = [0.2, 0.3, 0.4, 0.5]
+        #Look up the correct m value from the table
+        m_exp = beta/(1+beta)
+        for i in range(4):
+            m_exp[percent_slope <= slope_table[i]] = exponent_table[i]
+
+        #The length part of the ls_factor:
+        l_factor = (
+            ((contributing_area + cell_area)**(m_exp+1) -
+             contributing_area ** (m_exp+1)) /
+            ((cell_size ** (m_exp + 2)) * (xij**m_exp) * (22.13**m_exp)))
+
+        #From the McCool paper "as a final check against excessively long slope
+        #length calculations ... cap of 333m"
+        l_factor[l_factor > 333] = 333
+
+        #This is the ls_factor
+        return numpy.where(nodata_mask, ls_nodata, l_factor * slope_factor)
+
+    #Call vectorize datasets to calculate the ls_factor
+    dataset_uri_list = [aspect_uri, slope_uri, flow_accumulation_uri]
+    raster_utils.vectorize_datasets(
+        dataset_uri_list, ls_factor_function, ls_factor_uri, gdal.GDT_Float32,
+        ls_nodata, cell_size, "intersection", dataset_to_align_index=0,
+        vectorize_op=False)
+
+    base_directory = os.path.dirname(ls_factor_uri)
+    xi_uri = os.path.join(base_directory, "xi.tif")
+    s_factor_uri = os.path.join(base_directory, "slope_factor.tif")
+    beta_uri = os.path.join(base_directory, "beta.tif")
+    m_uri = os.path.join(base_directory, "m.tif")
+
+
+    def m_op(aspect_angle, percent_slope, flow_accumulation):
+        slope_in_radians = numpy.arctan(percent_slope / 100.0)
+
+        beta = ((numpy.sin(slope_in_radians) / 0.0896) /
+            (3 * numpy.sin(slope_in_radians)**0.8 + 0.56))
+
+        #slope table in percent
+        slope_table = [1., 3.5, 5., 9.]
+        exponent_table = [0.2, 0.3, 0.4, 0.5]
+        #Look up the correct m value from the table
+        m_exp = beta/(1+beta)
+        for i in range(4):
+            m_exp[percent_slope <= slope_table[i]] = exponent_table[i]
+
+        return m_exp
+
+    raster_utils.vectorize_datasets(
+        dataset_uri_list, m_op, m_uri, gdal.GDT_Float32,
+        ls_nodata, cell_size, "intersection", dataset_to_align_index=0,
+        vectorize_op=False)
+
+
+    def beta_op(aspect_angle, percent_slope, flow_accumulation):
+        slope_in_radians = numpy.arctan(percent_slope / 100.0)
+
+        #Set the m value to the lookup table that's Table 1 in
+        #InVEST Sediment Model_modifications_10-01-2012_RS.docx in the
+        #FT Team dropbox
+        return ((numpy.sin(slope_in_radians) / 0.0896) /
+            (3 * numpy.sin(slope_in_radians)**0.8 + 0.56))
+
+    raster_utils.vectorize_datasets(
+        dataset_uri_list, beta_op, beta_uri, gdal.GDT_Float32,
+        ls_nodata, cell_size, "intersection", dataset_to_align_index=0,
+        vectorize_op=False)
+
+    def s_factor_op(aspect_angle, percent_slope, flow_accumulation):
+        slope_in_radians = numpy.arctan(percent_slope / 100.0)
+
+        #From Equation 4 in "Extension and validation of a geographic
+        #information system ..."
+        return numpy.where(percent_slope < 9.0,
+            10.8 * numpy.sin(slope_in_radians) + 0.03,
+            16.8 * numpy.sin(slope_in_radians) - 0.5)
+    raster_utils.vectorize_datasets(
+        dataset_uri_list, s_factor_op, s_factor_uri, gdal.GDT_Float32,
+        ls_nodata, cell_size, "intersection", dataset_to_align_index=0,
+        vectorize_op=False)
+
+    def xi_op(aspect_angle, percent_slope, flow_accumulation):
+        return (numpy.abs(numpy.sin(aspect_angle)) +
+            numpy.abs(numpy.cos(aspect_angle)))
+    raster_utils.vectorize_datasets(
+        dataset_uri_list, xi_op, xi_uri, gdal.GDT_Float32,
+        ls_nodata, cell_size, "intersection", dataset_to_align_index=0,
+        vectorize_op=False)
+
+
+def calculate_rkls(
+    ls_factor_uri, erosivity_uri, erodibility_uri, stream_uri,
+    rkls_uri):
+
+    """Calculates per-pixel potential soil loss using the RKLS (revised
+        universial soil loss equation with no C or P).
+
+        ls_factor_uri - GDAL uri with the LS factor pre-calculated
+        erosivity_uri - GDAL uri with per pixel erosivity
+        erodibility_uri - GDAL uri with per pixel erodibility
+        stream_uri - GDAL uri indicating locations with streams
+            (0 is no stream, 1 stream)
+        rkls_uri - string input indicating the path to disk
+            for the resulting potential soil loss raster
+
+        returns nothing"""
+
+    ls_factor_nodata = raster_utils.get_nodata_from_uri(ls_factor_uri)
+    erosivity_nodata = raster_utils.get_nodata_from_uri(erosivity_uri)
+    erodibility_nodata = raster_utils.get_nodata_from_uri(erodibility_uri)
+    stream_nodata = raster_utils.get_nodata_from_uri(stream_uri)
+    usle_nodata = -1.0
+
+    cell_size = raster_utils.get_cell_size_from_uri(ls_factor_uri)
+    cell_area_ha = cell_size ** 2 / 10000.0
+
+    def rkls_function(ls_factor, erosivity, erodibility, stream):
+        """Calculates the USLE equation
+
+        ls_factor - length/slope factor
+        erosivity - related to peak rainfall events
+        erodibility - related to the potential for soil to erode
+        stream - 1 or 0 depending if there is a stream there.  If so, no
+            potential soil loss due to USLE
+
+        returns ls_factor * erosivity * erodibility * usle_c_p if all arguments
+            defined, nodata if some are not defined, 0 if in a stream
+            (stream)"""
+
+        rkls = numpy.where(
+            stream == 1, 0.0,
+            ls_factor * erosivity * erodibility * cell_area_ha)
+        return numpy.where(
+            (ls_factor == ls_factor_nodata) | (erosivity == erosivity_nodata) |
+            (erodibility == erodibility_nodata) | (stream == stream_nodata),
+            usle_nodata, rkls)
+
+    dataset_uri_list = [
+        ls_factor_uri, erosivity_uri, erodibility_uri, stream_uri]
+
+    #Aligning with index 3 that's the stream and the most likely to be
+    #aligned with LULCs
+    raster_utils.vectorize_datasets(
+        dataset_uri_list, rkls_function, rkls_uri, gdal.GDT_Float32,
+        usle_nodata, cell_size, "intersection", dataset_to_align_index=3,
+        vectorize_op=False)
+
+
+def _prepare(**args):
+    """A function to preprocess the static data that goes into the SDR model
+        that is unlikely to change when running a batch process.
+
+        args['dem_uri'] - dem layer
+        args['erosivity_uri'] - erosivity data that will be used to align and
+            precalculate rkls
+        args['erodibility_uri'] - erodibility data that will be used to align
+            and precalculate rkls
+        args['workspace_dir'] - output directory for the generated rasters
+
+        return a dictionary with the keys:
+            'aligned_dem_uri' - input dem aligned with the rest of the inputs
+            'aligned_erosivity_uri' - input erosivity aligned with the inputs
+            'aligned_erodibility_uri' - input erodability aligned with the
+                inputs
+    """
+
+    out_pixel_size = raster_utils.get_cell_size_from_uri(args['dem_uri'])
+    intermediate_dir = os.path.join(args['workspace_dir'], 'prepared_data')
+
+    if not os.path.exists(intermediate_dir):
+        os.makedirs(intermediate_dir)
+
+    tiled_dem_uri = os.path.join(intermediate_dir, 'tiled_dem.tif')
+    raster_utils.tile_dataset_uri(args['dem_uri'], tiled_dem_uri, 256)
+    aligned_dem_uri = os.path.join(intermediate_dir, 'aligned_dem.tif')
+    aligned_erosivity_uri = os.path.join(
+        intermediate_dir, 'aligned_erosivity.tif')
+    aligned_erodibility_uri = os.path.join(
+        intermediate_dir, 'aligned_erodibility.tif')
+
+    input_list = [tiled_dem_uri, args['erosivity_uri'], args['erodibility_uri']]
+    dataset_out_uri_list = [
+        aligned_dem_uri, aligned_erosivity_uri, aligned_erodibility_uri]
+    raster_utils.align_dataset_list(
+        input_list, dataset_out_uri_list,
+        ['nearest'] * len(dataset_out_uri_list), out_pixel_size, 'intersection',
+        0, aoi_uri=args['watersheds_uri'])
+
+    #Calculate slope
+    LOGGER.info("Calculating slope")
+    original_slope_uri = os.path.join(intermediate_dir, 'slope.tif')
+    thresholded_slope_uri = os.path.join(
+        intermediate_dir, 'thresholded_slope.tif')
+    raster_utils.calculate_slope(aligned_dem_uri, original_slope_uri)
+    slope_nodata = raster_utils.get_nodata_from_uri(original_slope_uri)
+    def threshold_slope(slope):
+        '''Convert slope to m/m and clamp at 0.005 and 1.0 as
+            desribed in Cavalli et al., 2013. '''
+        slope_copy = slope / 100
+        nodata_mask = slope == slope_nodata
+        slope_copy[slope_copy < 0.005] = 0.005
+        slope_copy[slope_copy > 1.0] = 1.0
+        slope_copy[nodata_mask] = slope_nodata
+        return slope_copy
+    raster_utils.vectorize_datasets(
+        [original_slope_uri], threshold_slope, thresholded_slope_uri,
+        gdal.GDT_Float64, slope_nodata, out_pixel_size, "intersection",
+        dataset_to_align_index=0, vectorize_op=False)
+
+    #Calculate flow accumulation
+    LOGGER.info("calculating flow accumulation")
+    flow_accumulation_uri = os.path.join(
+        intermediate_dir, 'flow_accumulation.tif')
+    flow_direction_uri = os.path.join(
+        intermediate_dir, 'flow_direction.tif')
+
+    routing_utils.flow_direction_d_inf(aligned_dem_uri, flow_direction_uri)
+    routing_utils.flow_accumulation(
+        flow_direction_uri, aligned_dem_uri, flow_accumulation_uri)
+
+    #Calculate LS term
+    LOGGER.info('calculate ls term')
+    ls_uri = os.path.join(intermediate_dir, 'ls.tif')
+    ls_nodata = -1.0
+    calculate_ls_factor(
+        flow_accumulation_uri, original_slope_uri, flow_direction_uri, ls_uri,
+        ls_nodata)
+
+    return {
+        'aligned_dem_uri': aligned_dem_uri,
+        'aligned_erosivity_uri': aligned_erosivity_uri,
+        'aligned_erodibility_uri': aligned_erodibility_uri,
+        'thresholded_slope_uri': thresholded_slope_uri,
+        'flow_accumulation_uri': flow_accumulation_uri,
+        'flow_direction_uri': flow_direction_uri,
+        'ls_uri': ls_uri,
+        }