--- conflicted
+++ resolved
@@ -44,11 +44,7 @@
         on climate-specific distribution of observed yields and creates
         associated outputs
 
-<<<<<<< HEAD
     :param boolean args['do_yield_modeled']: if True, calculates yield based on
-=======
-    :param boolean args['do_yield_regression_model']: if True, calculates yield based on
->>>>>>> 69a233e0
         yield regression model with climate-specific parameters and creates
         associated outputs
 
@@ -87,11 +83,7 @@
             'create_crop_production_maps': True,
             'do_yield_observed': True,
             'do_yield_percentile': True,
-<<<<<<< HEAD
             'do_yield_modeled': True,
-=======
-            'do_yield_regression_model': True,
->>>>>>> 69a233e0
             'modeled_fertilizer_maps_dir': 'path/to/modeled_fertilizer_maps_dir/',
             'modeled_irrigation_map_uri': 'path/to/modeled_irrigation_map_uri/',
             'do_nutrition': True,
@@ -120,7 +112,6 @@
     percentile_vars_dict = {}
     modeled_vars_dict = {}
 
-<<<<<<< HEAD
     # Observed Yield Function
     if vars_dict['do_yield_observed']:
         # Calculate Yield
@@ -173,39 +164,4 @@
         if create_outputs:
             io.create_outputs()
 
-    return observed_vars_dict, percentile_vars_dict, modeled_vars_dict
-=======
-    # Yield Based on Observed Yields within Region
-    if vars_dict['do_yield_observed']:
-        # Calculate Yield
-        vars_dict = model.create_observed_yield_maps(vars_dict)
-
-    # Yield Based on Climate-specific Distribution of Observed Yields
-    if vars_dict['do_yield_percentile']:
-        # Calculate Yield
-        vars_dict = model.create_percentile_yield_maps(vars_dict)
-
-    # Yield Based on Yield Regression Model with Climate-specific Parameters
-    if vars_dict['do_yield_regression_model']:
-        # Calculate Yield
-        vars_dict = model.create_regression_yield_maps(vars_dict)
-
-    # Production Maps for Each Yield Function
-    vars_dict = model.create_production_maps(vars_dict)
-
-    # Output: Economic Returns Map for Each Yield Function
-    if vars_dict['do_economic_returns']:
-        vars_dict = model.create_economic_returns_map(vars_dict)
-
-    # Output: Results Table for Each Yield Function
-    vars_dict = model.create_results_table(vars_dict)
-
-    # Optional Output: Production Maps for Each Yield Function
-    if vars_dict['create_crop_production_maps']:
-        vars_dict = model.save_production_maps(vars_dict)
-
-    # Clean Up Temporary Folder
-    io.clean_up_tmp(vars_dict)
-
-    return vars_dict
->>>>>>> 69a233e0
+    return observed_vars_dict, percentile_vars_dict, modeled_vars_dict